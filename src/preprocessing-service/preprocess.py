--- conflicted
+++ resolved
@@ -73,32 +73,29 @@
         for index, row in payload_data_df.iterrows():
             masked_logs.append(masker.mask(row["log"]))
         payload_data_df["masked_log"] = masked_logs
-<<<<<<< HEAD
+
+        # drop redundant field in control plane logs
+        payload_data_df.drop(["t.$date"], axis=1, errors="ignore", inplace=True)
+        payload_data_df["is_control_plane_log"] = False
         if "filename" in payload_data_df.columns:
             payload_data_df["is_control_plane_log"] = payload_data_df[
                 "filename"
             ].str.contains(
                 "rke/log/etcd|rke/log/kubelet|/rke/log/kube-apiserver|rke/log/kube-controller-manager|rke/log/kube-proxy|rke/log/kube-scheduler"
             )
-        else:
-            payload_data_df["is_control_plane_log"] = False
         is_control_log = payload_data_df["is_control_plane_log"] == True
         control_plane_logs_df = payload_data_df[is_control_log]
         app_logs_df = payload_data_df[~is_control_log]
+
         if len(app_logs_df) > 0:
             await nw.publish("preprocessed_logs", app_logs_df.to_json().encode())
+
         if len(control_plane_logs_df) > 0:
             await nw.publish(
                 "preprocessed_logs_control_plane",
                 control_plane_logs_df.to_json().encode(),
             )
-=======
 
-        # drop redundant field in control plane logs
-        payload_data_df.drop(["t.$date"], axis=1, errors="ignore", inplace=True)
-
-        await nw.publish("preprocessed_logs", payload_data_df.to_json().encode())
->>>>>>> b67ed9c7
         async for ok, result in async_streaming_bulk(
             es, doc_generator(payload_data_df)
         ):
