--- conflicted
+++ resolved
@@ -52,14 +52,4 @@
 
 		Expect(id).To(BeEquivalentTo(ns.ObjectMeta.UID))
 	})
-<<<<<<< HEAD
-=======
-
-	It("should already have an in-cluster kubernetes ident provider", func() {
-		Expect(func() {
-			builder, _ := ident.GetProviderBuilder("kubernetes")
-			builder()
-		}).To(PanicWith(ContainSubstring(rest.ErrNotInCluster.Error())))
-	})
->>>>>>> d5857e90
 })