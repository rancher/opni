package alarms

import (
	"context"
	"encoding/json"
	"fmt"
	"strings"
	"sync"
	"sync/atomic"
	"time"

	alertingv1 "github.com/rancher/opni/pkg/apis/alerting/v1"
	corev1 "github.com/rancher/opni/pkg/apis/core/v1"
	"github.com/rancher/opni/pkg/logger"

	"log/slog"

	"github.com/nats-io/nats.go"
	"github.com/rancher/opni/pkg/alerting/fingerprint"
	"github.com/rancher/opni/pkg/alerting/message"
	"github.com/rancher/opni/pkg/alerting/shared"
	"github.com/rancher/opni/pkg/alerting/storage/spec"
	"github.com/rancher/opni/plugins/metrics/apis/cortexadmin"
	"github.com/samber/lo"
	"google.golang.org/grpc/codes"
	"google.golang.org/grpc/status"
	"google.golang.org/protobuf/proto"
	"google.golang.org/protobuf/types/known/timestamppb"
)

func fallbackInterval(evalInterval time.Duration) *timestamppb.Timestamp {
	return timestamppb.New(time.Now().Add(-evalInterval))
}

var (
	DisconnectStreamEvaluateInterval = time.Second * 10
	CapabilityStreamEvaluateInterval = time.Second * 10
	CortexStreamEvaluateInterval     = time.Second * 30
)

func NewAgentStream() *nats.StreamConfig {
	return &nats.StreamConfig{
		Name:      shared.AgentClusterHealthStatusStream,
		Subjects:  []string{shared.AgentClusterHealthStatusSubjects},
		Retention: nats.LimitsPolicy,
		MaxAge:    1 * time.Hour,
		MaxBytes:  1 * 1024 * 50, // 50KB
	}
}

func NewAgentDurableReplayConsumer(clusterId string) *nats.ConsumerConfig {
	return &nats.ConsumerConfig{
		Durable:        NewDurableAgentReplaySubject(clusterId),
		DeliverSubject: NewDurableAgentReplaySubject(clusterId),
		DeliverPolicy:  nats.DeliverNewPolicy,
		FilterSubject:  NewAgentStreamSubject(clusterId),
		AckPolicy:      nats.AckExplicitPolicy,
		ReplayPolicy:   nats.ReplayInstantPolicy,
	}
}

func NewDurableAgentReplaySubject(clusterId string) string {
	return fmt.Sprintf("%s-%s", shared.AgentClusterHealthStatusDurableReplay, clusterId)
}

func NewAgentStreamSubject(clusterId string) string {
	return fmt.Sprintf("%s.%s", shared.AgentClusterHealthStatusStream, clusterId)
}

func NewCortexStatusStream() *nats.StreamConfig {
	return &nats.StreamConfig{
		Name:      shared.CortexStatusStream,
		Subjects:  []string{shared.CortexStatusStreamSubjects},
		Retention: nats.LimitsPolicy,
		MaxAge:    1 * time.Hour,
		MaxBytes:  1 * 1024 * 50, // 50KB
	}
}

func NewCortexStatusSubject() string {
	return fmt.Sprintf("%s.%s", shared.CortexStatusStream, "cortex")
}

func (p *AlarmServerComponent) onSystemConditionCreate(conditionId, conditionName, namespace string, condition *alertingv1.AlertCondition) error {
	lg := p.logger.With("onSystemConditionCreate", conditionId)
	lg.Debug(fmt.Sprintf("received condition update: %v", condition))
	disconnect := condition.GetAlertType().GetSystem()
	jsCtx, cancel := context.WithCancel(p.ctx)
	lg.Debug(fmt.Sprintf("Creating agent disconnect with timeout %s", disconnect.GetTimeout().AsDuration()))
	agentId := condition.GetClusterId().Id
	evaluator := NewInternalConditionEvaluator(
		&internalConditionMetadata{
			conditionId:        conditionId,
			conditionName:      conditionName,
			lg:                 lg,
			clusterId:          agentId,
			alertmanagerlabels: map[string]string{},
		},
		&internalConditionContext{
			parentCtx:        p.ctx,
			evaluationCtx:    jsCtx,
			evaluateInterval: DisconnectStreamEvaluateInterval,
			cancelEvaluation: cancel,
			evaluateDuration: disconnect.GetTimeout().AsDuration(),
		},
		&internalConditionStorage{
			js:              p.js.Get(),
			durableConsumer: NewAgentDurableReplayConsumer(agentId),
			streamSubject:   NewAgentStreamSubject(agentId),
			stateStorage:    p.stateStorage.Get(),
			incidentStorage: p.incidentStorage.Get(),
			msgCh:           make(chan *nats.Msg, 32),
		},
		&internalConditionState{},
		&internalConditionHooks[*corev1.ClusterHealthStatus]{
			healthOnMessage: func(h *corev1.ClusterHealthStatus) (healthy bool, md map[string]string, ts *timestamppb.Timestamp) {
				if h == nil {
					return false, map[string]string{}, fallbackInterval(disconnect.GetTimeout().AsDuration())
				}
				if h.HealthStatus == nil {
					return false, map[string]string{}, fallbackInterval(disconnect.GetTimeout().AsDuration())
				}
				if h.HealthStatus.Status == nil {
					return false, map[string]string{}, fallbackInterval(disconnect.GetTimeout().AsDuration())
				}
				lg.Debug(fmt.Sprintf("received agent health update connected %v : %s", h.HealthStatus.Status.Connected, h.HealthStatus.Status.Timestamp.String()))
				return h.HealthStatus.Status.Connected, map[string]string{}, h.HealthStatus.Status.Timestamp
			},
			triggerHook: func(ctx context.Context, conditionId string, labels, annotations map[string]string) {
				p.notifications.TriggerAlerts(ctx, &alertingv1.TriggerAlertsRequest{
					ConditionId:   &corev1.Reference{Id: conditionId},
					ConditionName: conditionName,
					Namespace:     namespace,
					Labels:        lo.Assign(condition.GetRoutingLabels(), labels),
					Annotations:   lo.Assign(condition.GetRoutingAnnotations(), annotations),
				})
			},
			resolveHook: func(ctx context.Context, conditionId string, labels, annotations map[string]string) {
				_, _ = p.notifications.ResolveAlerts(ctx, &alertingv1.ResolveAlertsRequest{
					ConditionId:   &corev1.Reference{Id: conditionId},
					ConditionName: conditionName,
					Namespace:     namespace,
					Labels:        lo.Assign(condition.GetRoutingLabels(), labels),
					Annotations:   lo.Assign(condition.GetRoutingAnnotations(), annotations),
				})
			},
		},
	)
	// handles re-entrant conditions
	evaluator.CalculateInitialState()
	go func() {
		defer cancel() // cancel parent context, if we return (non-recoverable)
		evaluator.SubscriberLoop()
	}()
	// spawn a watcher for the incidents
	go func() {
		defer cancel() // cancel parent context, if we return (non-recoverable)
		evaluator.EvaluateLoop()
	}()
	p.runner.AddSystemConfigListener(conditionId, &EvaluatorContext{
<<<<<<< HEAD
		Ctx:    evaluator.evaluationCtx,
		Cancel: evaluator.cancelEvaluation,
=======
		Ctx:     evaluator.evaluationCtx,
		Cancel:  evaluator.cancelEvaluation,
		running: &atomic.Bool{},
>>>>>>> e1c691c1
	})
	return nil
}

func (p *AlarmServerComponent) onDownstreamCapabilityConditionCreate(conditionId, conditionName, namespace string, condition *alertingv1.AlertCondition) error {
	lg := p.logger.With("onCapabilityStatusCreate", conditionId)
	capability := condition.GetAlertType().GetDownstreamCapability()
	lg.Debug(fmt.Sprintf("received condition update: %v", condition))
	jsCtx, cancel := context.WithCancel(p.ctx)
	lg.Debug(fmt.Sprintf("Creating agent capability unhealthy with timeout %s", capability.GetFor().AsDuration()))
	agentId := condition.GetClusterId().Id
	evaluator := NewInternalConditionEvaluator(
		&internalConditionMetadata{
			conditionId:        conditionId,
			conditionName:      conditionName,
			lg:                 lg,
			clusterId:          agentId,
			alertmanagerlabels: map[string]string{},
		},
		&internalConditionContext{
			parentCtx:        p.ctx,
			evaluationCtx:    jsCtx,
			evaluateInterval: CapabilityStreamEvaluateInterval,
			cancelEvaluation: cancel,
			evaluateDuration: capability.GetFor().AsDuration(),
		},
		&internalConditionStorage{
			js:              p.js.Get(),
			durableConsumer: NewAgentDurableReplayConsumer(agentId),
			streamSubject:   NewAgentStreamSubject(agentId),
			stateStorage:    p.stateStorage.Get(),
			incidentStorage: p.incidentStorage.Get(),
			msgCh:           make(chan *nats.Msg, 32),
		},
		&internalConditionState{},
		&internalConditionHooks[*corev1.ClusterHealthStatus]{
			healthOnMessage: func(h *corev1.ClusterHealthStatus) (healthy bool, md map[string]string, ts *timestamppb.Timestamp) {
				healthy = true
				if h == nil {
					return false, map[string]string{}, fallbackInterval(capability.GetFor().AsDuration())
				}
				if h.HealthStatus == nil {
					return false, map[string]string{}, fallbackInterval(capability.GetFor().AsDuration())
				}
				if h.HealthStatus.Health == nil {
					return false, map[string]string{}, fallbackInterval(capability.GetFor().AsDuration())
				}
				lg.Debug(fmt.Sprintf("found health conditions %v", h.HealthStatus.Health.Conditions))
				md = map[string]string{}
				for _, s := range h.HealthStatus.Health.Conditions {
					for _, badState := range capability.GetCapabilityState() {
						if strings.Contains(s, badState) {
							healthy = false
							strArr := strings.Split(s, " ")
							if len(strArr) == 1 {
								md[strArr[0]] = "evaluate health details unavailable"
							} else {
								md[strArr[0]] = strings.Join(strArr[1:], ",")
							}
						}
					}
				}
				return healthy, md, h.HealthStatus.GetStatus().GetTimestamp()
			},
			triggerHook: func(ctx context.Context, conditionId string, labels, annotations map[string]string) {
				_, _ = p.notifications.TriggerAlerts(ctx, &alertingv1.TriggerAlertsRequest{
					ConditionId:   &corev1.Reference{Id: conditionId},
					ConditionName: conditionName,
					Namespace:     namespace,
					Labels:        lo.Assign(condition.GetRoutingLabels(), labels),
					Annotations:   lo.Assign(condition.GetRoutingAnnotations(), annotations),
				})
			},
			resolveHook: func(ctx context.Context, conditionId string, labels, annotations map[string]string) {
				_, _ = p.notifications.ResolveAlerts(ctx, &alertingv1.ResolveAlertsRequest{
					ConditionId:   &corev1.Reference{Id: conditionId},
					ConditionName: conditionName,
					Namespace:     namespace,
					Labels:        lo.Assign(condition.GetRoutingLabels(), labels),
					Annotations:   lo.Assign(condition.GetRoutingAnnotations(), annotations),
				})
			},
		},
	)
	// handles re-entrant conditions
	evaluator.CalculateInitialState()
	go func() {
		defer cancel() // cancel parent context, if we return (non-recoverable)
		evaluator.SubscriberLoop()
	}()
	// spawn a watcher for the incidents
	go func() {
		defer cancel() // cancel parent context, if we return (non-recoverable)
		evaluator.EvaluateLoop()
	}()
	p.runner.AddSystemConfigListener(conditionId, &EvaluatorContext{
<<<<<<< HEAD
		Ctx:    evaluator.evaluationCtx,
		Cancel: evaluator.cancelEvaluation,
=======
		Ctx:     evaluator.evaluationCtx,
		Cancel:  evaluator.cancelEvaluation,
		running: &atomic.Bool{},
>>>>>>> e1c691c1
	})
	return nil
}

func reduceCortexAdminStates(componentsToTrack []string, cStatus *cortexadmin.CortexStatus) (healthy bool, md map[string]string, ts *timestamppb.Timestamp) {
	if cStatus == nil {
		return false, map[string]string{}, timestamppb.Now()
	}
	ts = cStatus.GetTimestamp()
	// helps track status errors to particular components, like having 3 expected replicas, but only 1-2 are running
	memberReports := map[string]bool{}
	for _, cmp := range componentsToTrack {
		switch cmp {
		case shared.CortexDistributor:
			if cStatus.Distributor == nil {
				return false, map[string]string{
					shared.CortexDistributor: "status unavailable",
				}, ts
			}
			services := cStatus.GetDistributor().GetServices().GetServices()
			if len(services) == 0 {
				return false, map[string]string{
					shared.CortexDistributor: "no services",
				}, ts
			}
			for _, svc := range services {
				memberReports[svc.GetName()] = true
				if strings.Contains(svc.GetName(), shared.CortexDistributor) && svc.GetStatus() != "Running" {
					return false, map[string]string{
						shared.CortexDistributor: fmt.Sprintf("%s not running", svc.GetName()),
					}, ts
				}
			}
		case shared.CortexIngester:
			if cStatus.Ingester == nil {
				return false,
					map[string]string{
						shared.CortexIngester: "status unavailable",
					}, ts
			}
			members := cStatus.GetIngester().GetMemberlist().GetMembers().GetItems()
			for _, member := range members {
				if _, ok := memberReports[member.Name]; !ok {
					memberReports[member.Name] = true
				}
			}
			services := cStatus.GetIngester().GetServices().GetServices()
			if len(services) == 0 {
				return false,
					map[string]string{
						shared.CortexIngester: "no services",
					}, ts
			}
			for _, svc := range services {
				memberReports[svc.GetName()] = true
				if strings.Contains(svc.GetName(), shared.CortexIngester) && svc.GetStatus() != "Running" {
					return false,
						map[string]string{
							shared.CortexIngester: fmt.Sprintf("%s not running", svc.GetName()),
						}, ts
				}
			}
		case shared.CortexRuler:
			if cStatus.Ruler == nil {
				return false,
					map[string]string{
						shared.CortexRuler: "status unavailable",
					}, ts
			}
			members := cStatus.GetRuler().GetMemberlist().GetMembers().GetItems()
			for _, member := range members {
				if _, ok := memberReports[member.Name]; !ok {
					memberReports[member.Name] = true
				}
			}
			services := cStatus.GetRuler().GetServices().GetServices()
			if len(services) == 0 {
				return false,
					map[string]string{
						shared.CortexRuler: "no services",
					}, ts
			}
			for _, svc := range services {
				memberReports[svc.GetName()] = true
				if strings.Contains(svc.GetName(), shared.CortexRuler) && svc.GetStatus() != "Running" {
					return false,
						map[string]string{
							shared.CortexRuler: fmt.Sprintf("%s not running", svc.GetName()),
						}, ts
				}
			}
		case shared.CortexPurger:
			if cStatus.Purger == nil {
				return false,
					map[string]string{
						shared.CortexPurger: "status unavailable",
					}, ts
			}
			services := cStatus.GetPurger().GetServices().GetServices()
			if len(services) == 0 {
				return false,
					map[string]string{
						shared.CortexPurger: "no services",
					}, ts
			}
			for _, svc := range services {
				memberReports[svc.GetName()] = true
				if strings.Contains(svc.GetName(), shared.CortexPurger) && svc.GetStatus() != "Running" {
					return false,
						map[string]string{
							shared.CortexPurger: fmt.Sprintf("%s not running", svc.GetName()),
						}, ts
				}
			}
		case shared.CortexCompactor:
			if cStatus.Compactor == nil {
				return false,
					map[string]string{
						shared.CortexCompactor: "status unavailable",
					}, ts
			}
			members := cStatus.GetCompactor().GetMemberlist().GetMembers().GetItems()
			for _, member := range members {
				if _, ok := memberReports[member.Name]; !ok {
					memberReports[member.Name] = true
				}
			}
			services := cStatus.GetCompactor().GetServices().GetServices()
			if len(services) == 0 {
				return false,
					map[string]string{
						shared.CortexCompactor: "no services",
					}, ts
			}
			for _, svc := range services {
				memberReports[svc.GetName()] = true
				if strings.Contains(svc.GetName(), shared.CortexCompactor) && svc.GetStatus() != "Running" {
					return false,
						map[string]string{
							shared.CortexCompactor: fmt.Sprintf("%s not running", svc.GetName()),
						}, ts
				}
			}
		case shared.CortexStoreGateway:
			if cStatus.StoreGateway == nil {
				return false,
					map[string]string{
						shared.CortexStoreGateway: "status unavailable",
					}, ts
			}
			services := cStatus.GetStoreGateway().GetServices().GetServices()
			if len(services) == 0 {
				return false,
					map[string]string{
						shared.CortexStoreGateway: "no services",
					}, ts
			}
			for _, svc := range services {
				memberReports[svc.GetName()] = true
				if strings.Contains(svc.GetName(), shared.CortexStoreGateway) && svc.GetStatus() != "Running" {
					return false,
						map[string]string{
							shared.CortexStoreGateway: fmt.Sprintf("%s not running", svc.GetName()),
						}, ts
				}
			}
		case shared.CortexQueryFrontend:
			if cStatus.QueryFrontend == nil {
				return false,
					map[string]string{
						shared.CortexQueryFrontend: "status unavailable",
					}, ts
			}
			services := cStatus.GetQueryFrontend().GetServices().GetServices()
			if len(services) == 0 {
				return false,
					map[string]string{
						shared.CortexQueryFrontend: "no services",
					}, ts
			}
			for _, svc := range services {
				memberReports[svc.GetName()] = true
				if strings.Contains(svc.GetName(), shared.CortexQueryFrontend) && svc.GetStatus() != "Running" {
					return false,
						map[string]string{
							shared.CortexQueryFrontend: fmt.Sprintf("%s not running", svc.GetName()),
						}, ts
				}
			}
		case shared.CortexQuerier:
			if cStatus.Querier == nil {
				return false,
					map[string]string{
						shared.CortexQuerier: "status unavailable",
					}, ts
			}
			services := cStatus.GetQuerier().GetServices().GetServices()
			if len(services) == 0 {
				return false,
					map[string]string{
						shared.CortexQuerier: "no services",
					}, ts
			}
			for _, svc := range services {
				memberReports[svc.GetName()] = true
				if strings.Contains(svc.GetName(), shared.CortexQuerier) && svc.GetStatus() != "Running" {
					return false,
						map[string]string{
							shared.CortexQuerier: fmt.Sprintf("%s not running", svc.GetName()),
						}, ts
				}
			}
		}
	}
	// on cortex-status error, if a specific component is not reported, we assume it is unhealthy
	for _, component := range componentsToTrack {
		for member, reportedOn := range memberReports {
			if strings.Contains(member, component) && !reportedOn {
				return false, map[string]string{
					component: fmt.Sprintf("Component %s's status was never reported", component),
				}, ts
			}
		}
	}
	return true, map[string]string{}, ts
}

func (p *AlarmServerComponent) onCortexClusterStatusCreate(conditionId, conditionName, namespace string, condition *alertingv1.AlertCondition) error {
	lg := p.logger.With("onCortexClusterStatusCreate", conditionId)
	cortex := condition.GetAlertType().GetMonitoringBackend()
	lg.Debug(fmt.Sprintf("received condition update: %v", condition))
	jsCtx, cancel := context.WithCancel(p.ctx)
	lg.Debug(fmt.Sprintf("Creating cortex status with timeout %s", cortex.GetFor().AsDuration()))

	evaluator := NewInternalConditionEvaluator(
		&internalConditionMetadata{
			conditionId:        conditionId,
			conditionName:      conditionName,
			lg:                 lg,
			clusterId:          "", // unused here
			alertmanagerlabels: map[string]string{},
		},
		&internalConditionContext{
			parentCtx:        p.ctx,
			evaluationCtx:    jsCtx,
			evaluateInterval: CortexStreamEvaluateInterval,
			cancelEvaluation: cancel,
			evaluateDuration: cortex.GetFor().AsDuration(),
		},
		&internalConditionStorage{
			js:              p.js.Get(),
			durableConsumer: nil,
			streamSubject:   NewCortexStatusSubject(),
			stateStorage:    p.stateStorage.Get(),
			incidentStorage: p.incidentStorage.Get(),
			msgCh:           make(chan *nats.Msg, 32),
		},
		&internalConditionState{},
		&internalConditionHooks[*cortexadmin.CortexStatus]{
			healthOnMessage: func(h *cortexadmin.CortexStatus) (healthy bool, md map[string]string, ts *timestamppb.Timestamp) {
				if h == nil {
					return false, map[string]string{}, fallbackInterval(cortex.GetFor().AsDuration())
				}
				return reduceCortexAdminStates(cortex.GetBackendComponents(), h)
			},
			triggerHook: func(ctx context.Context, conditionId string, labels, annotations map[string]string) {
				_, _ = p.notifications.TriggerAlerts(ctx, &alertingv1.TriggerAlertsRequest{
					ConditionId:   &corev1.Reference{Id: conditionId},
					ConditionName: conditionName,
					Namespace:     namespace,
					Labels:        lo.Assign(condition.GetRoutingLabels(), labels),
					Annotations:   lo.Assign(condition.GetRoutingAnnotations(), annotations),
				})
			},
			resolveHook: func(ctx context.Context, conditionId string, labels, annotations map[string]string) {
				lg.Debug("resolve cortex status condition")
				_, _ = p.notifications.ResolveAlerts(ctx, &alertingv1.ResolveAlertsRequest{
					ConditionId:   &corev1.Reference{Id: conditionId},
					ConditionName: conditionName,
					Namespace:     namespace,
					Labels:        lo.Assign(condition.GetRoutingLabels(), labels),
					Annotations:   lo.Assign(condition.GetRoutingAnnotations(), annotations),
				})
			},
		},
	)
	// handles re-entrant conditions
	evaluator.CalculateInitialState()
	go func() {
		defer cancel() // cancel parent context, if we return (non-recoverable)
		evaluator.SubscriberLoop()
	}()
	// spawn a watcher for the incidents
	go func() {
		defer cancel() // cancel parent context, if we return (non-recoverable)
		evaluator.EvaluateLoop()
	}()
	p.runner.AddSystemConfigListener(conditionId, &EvaluatorContext{
<<<<<<< HEAD
		Ctx:    evaluator.evaluationCtx,
		Cancel: evaluator.cancelEvaluation,
=======
		Ctx:     evaluator.evaluationCtx,
		Cancel:  evaluator.cancelEvaluation,
		running: &atomic.Bool{},
>>>>>>> e1c691c1
	})
	return nil
}

type internalConditionMetadata struct {
	lg                 *slog.Logger
	conditionName      string
	conditionId        string
	clusterId          string
	alertmanagerlabels map[string]string
}

type internalConditionContext struct {
	parentCtx        context.Context
	cancelEvaluation context.CancelFunc
	evaluateDuration time.Duration
	evaluationCtx    context.Context
	evaluateInterval time.Duration
}

type internalConditionStorage struct {
	js              nats.JetStreamContext
	streamSubject   string
	durableConsumer *nats.ConsumerConfig
	incidentStorage spec.IncidentStorage
	stateStorage    spec.StateStorage

	msgCh chan *nats.Msg
}

type internalConditionState struct {
	inMemoryFiring bool
	stateLock      sync.Mutex
	firingLock     sync.RWMutex
}

type internalConditionHooks[T proto.Message] struct {
	healthOnMessage func(h T) (healthy bool, md map[string]string, ts *timestamppb.Timestamp)
	triggerHook     func(ctx context.Context, conditionId string, labels, annotations map[string]string)
	resolveHook     func(ctx context.Context, conditionId string, labels, annotations map[string]string)
}

func NewInternalConditionEvaluator[T proto.Message](
	metadata *internalConditionMetadata,
	context *internalConditionContext,
	storage *internalConditionStorage,
	state *internalConditionState,
	hooks *internalConditionHooks[T],
) *InternalConditionEvaluator[T] {
	return &InternalConditionEvaluator[T]{
		metadata,
		context,
		storage,
		state,
		hooks,
		"",
	}
}

// --------------------------------
type InternalConditionEvaluator[T proto.Message] struct {
	*internalConditionMetadata
	*internalConditionContext
	*internalConditionStorage
	*internalConditionState
	*internalConditionHooks[T]
	fingerprint fingerprint.Fingerprint
}

// infinite & blocking : must be run in a goroutine
func (c *InternalConditionEvaluator[T]) SubscriberLoop() {
	defer c.cancelEvaluation()
	// replay consumer if it exists
	t := time.NewTicker(c.evaluateInterval)
	defer t.Stop()
	for {
		shouldExit := false
		select {
		case <-c.evaluationCtx.Done():
			return
		case <-t.C:
			subStream, err := c.js.ChanSubscribe(c.streamSubject, c.msgCh)
			if err != nil {
				c.lg.Warn("failed to subscribe to stream %s", err)
				continue
			}
			defer subStream.Unsubscribe()
			shouldExit = true
		}
		if shouldExit {
			break
		}
	}
	t.Stop()
	for {
		select {
		case <-c.parentCtx.Done():
			c.lg.Info("parent context is exiting, exiting evaluation loop")
			return
		case <-c.evaluationCtx.Done():
			c.lg.Info("evaluation context is exiting, exiting evaluation loop")
			return
		case msg := <-c.msgCh:
			var status T
			err := json.Unmarshal(msg.Data, &status)
			if err != nil {
				c.lg.Error("error", logger.Err(err))
			}
			healthy, md, ts := c.healthOnMessage(status)
			incomingState := alertingv1.CachedState{
				Healthy:   healthy,
				Firing:    c.IsFiring(),
				Timestamp: ts,
				Metadata:  md,
			}
			c.UpdateState(c.evaluationCtx, &incomingState)
			msg.Ack()
		}
	}
}

// infinite & blocking : must be run in a goroutine
func (c *InternalConditionEvaluator[T]) EvaluateLoop() {
	defer c.cancelEvaluation() // cancel parent context, if we return (non-recoverable)
	ticker := time.NewTicker(c.evaluateInterval)
	defer ticker.Stop()
	for {
		select {
		case <-c.parentCtx.Done():
			c.lg.Info("parent context is exiting, exiting evaluation loop")
			return
		case <-c.evaluationCtx.Done():
			c.lg.Info("evaluation context is exiting, exiting evaluation loop")
			return
		case <-ticker.C:
			lastKnownState, err := c.stateStorage.Get(c.evaluationCtx, c.conditionId)
			if err != nil {
				c.lg.With("id", c.conditionId, "name", c.conditionName).Error(fmt.Sprintf("failed to get last internal condition state %s", err))
				continue
			}
			if !lastKnownState.Healthy {
				c.lg.Debug(fmt.Sprintf("condition %s is unhealthy", c.conditionName))
				interval := timestamppb.Now().AsTime().Sub(lastKnownState.Timestamp.AsTime())
				if interval > c.evaluateDuration { // then we must fire an alert
					if !c.IsFiring() {
						c.fingerprint = fingerprint.Default()
						c.SetFiring(true)
						err = c.UpdateState(c.evaluationCtx, &alertingv1.CachedState{
							Healthy:   lastKnownState.Healthy,
							Firing:    c.IsFiring(),
							Timestamp: timestamppb.Now(),
							Metadata:  lastKnownState.Metadata,
						})
						if err != nil {
							c.lg.Error("error", logger.Err(err))
						}
						err = c.incidentStorage.OpenInterval(c.evaluationCtx, c.conditionId, string(c.fingerprint), timestamppb.Now())
						if err != nil {
							c.lg.Error("error", logger.Err(err))
						}
					}
					alertLabels := map[string]string{
						message.NotificationPropertyFingerprint: string(c.fingerprint),
					}
					alertAnnotations := lo.Assign(
						alertLabels,
					)
					if lastKnownState.Metadata != nil {
						alertAnnotations = lo.Assign(
							alertAnnotations,
							lastKnownState.Metadata,
						)
					}

					c.lg.Debug(fmt.Sprintf("triggering alert for condition %s", c.conditionName))
					c.triggerHook(c.evaluationCtx, c.conditionId, alertLabels, alertAnnotations)
				}
			} else if lastKnownState.Healthy && c.IsFiring() &&
				// avoid potential noise from api streams & replays
				lastKnownState.Timestamp.AsTime().Add(-c.evaluateInterval).Before(time.Now()) {
				c.lg.Debug(fmt.Sprintf("condition %s is now healthy again after having fired", c.conditionName))
				c.SetFiring(false)
				err = c.incidentStorage.CloseInterval(c.evaluationCtx, c.conditionId, string(c.fingerprint), timestamppb.Now())
				if err != nil {
					c.lg.Error("error", logger.Err(err))
				}
				c.resolveHook(c.evaluationCtx, c.conditionId, map[string]string{
					message.NotificationPropertyFingerprint: string(c.fingerprint),
				}, map[string]string{
					message.NotificationPropertyFingerprint: string(c.fingerprint),
				})
				c.fingerprint = ""
			}
		}
	}
}

func (c *InternalConditionEvaluator[T]) SetFiring(firing bool) {
	c.firingLock.Lock()
	defer c.firingLock.Unlock()
	c.inMemoryFiring = firing
}

func (c *InternalConditionEvaluator[T]) IsFiring() bool {
	c.firingLock.RLock()
	defer c.firingLock.RUnlock()
	return c.inMemoryFiring
}

func (c *InternalConditionEvaluator[T]) UpdateState(ctx context.Context, s *alertingv1.CachedState) error {
	c.stateLock.Lock()
	defer c.stateLock.Unlock()
	if c.stateStorage.IsDiff(ctx, c.conditionId, s) {
		return c.stateStorage.Put(ctx, c.conditionId, s)
	}
	return nil
}

func (c *InternalConditionEvaluator[T]) CalculateInitialState() {
	incomingState := alertingv1.DefaultCachedState()
	if _, getErr := c.incidentStorage.Get(c.evaluationCtx, c.conditionId); getErr != nil {
		if status, ok := status.FromError(getErr); ok && status.Code() == codes.NotFound {
			err := c.incidentStorage.Put(c.evaluationCtx, c.conditionId, alertingv1.NewIncidentIntervals())
			if err != nil {
				c.lg.Error("error", logger.Err(err))
				c.cancelEvaluation()
				return
			}
		} else {
			c.cancelEvaluation()
			return
		}
	} else if getErr != nil {
		c.lg.Error("error", logger.Err(getErr))
	}
	if st, getErr := c.stateStorage.Get(c.evaluationCtx, c.conditionId); getErr != nil {
		if code, ok := status.FromError(getErr); ok && code.Code() == codes.NotFound {
			if err := c.stateStorage.Put(c.evaluationCtx, c.conditionId, incomingState); err != nil {
				c.cancelEvaluation()
				return
			}
		} else {
			c.cancelEvaluation()
			return
		}

	} else if getErr == nil {
		incomingState = st
	}
	if incomingState.Firing { // need to update this in memory value
		c.SetFiring(true)
	}
	_ = c.UpdateState(c.evaluationCtx, incomingState)
}<|MERGE_RESOLUTION|>--- conflicted
+++ resolved
@@ -158,14 +158,9 @@
 		evaluator.EvaluateLoop()
 	}()
 	p.runner.AddSystemConfigListener(conditionId, &EvaluatorContext{
-<<<<<<< HEAD
-		Ctx:    evaluator.evaluationCtx,
-		Cancel: evaluator.cancelEvaluation,
-=======
 		Ctx:     evaluator.evaluationCtx,
 		Cancel:  evaluator.cancelEvaluation,
 		running: &atomic.Bool{},
->>>>>>> e1c691c1
 	})
 	return nil
 }
@@ -262,14 +257,9 @@
 		evaluator.EvaluateLoop()
 	}()
 	p.runner.AddSystemConfigListener(conditionId, &EvaluatorContext{
-<<<<<<< HEAD
-		Ctx:    evaluator.evaluationCtx,
-		Cancel: evaluator.cancelEvaluation,
-=======
 		Ctx:     evaluator.evaluationCtx,
 		Cancel:  evaluator.cancelEvaluation,
 		running: &atomic.Bool{},
->>>>>>> e1c691c1
 	})
 	return nil
 }
@@ -568,14 +558,9 @@
 		evaluator.EvaluateLoop()
 	}()
 	p.runner.AddSystemConfigListener(conditionId, &EvaluatorContext{
-<<<<<<< HEAD
-		Ctx:    evaluator.evaluationCtx,
-		Cancel: evaluator.cancelEvaluation,
-=======
 		Ctx:     evaluator.evaluationCtx,
 		Cancel:  evaluator.cancelEvaluation,
 		running: &atomic.Bool{},
->>>>>>> e1c691c1
 	})
 	return nil
 }
