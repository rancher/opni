syntax = "proto3";

package capability;

import "github.com/kralicky/totem/extensions.proto";
import "github.com/rancher/opni/internal/codegen/cli/cli.proto";
import "github.com/rancher/opni/pkg/apis/core/v1/core.proto";
import "google/protobuf/empty.proto";
import "google/protobuf/struct.proto";
import "google/protobuf/timestamp.proto";

option go_package = "github.com/rancher/opni/pkg/apis/capability/v1";
option (cli.generator) = {
  generate: true
};

service Backend {
  // Returns info about the backend, including capability name.
  rpc Info(core.Reference) returns (Details);

  // Returns a list of capabilities available in the backend.
  rpc List(google.protobuf.Empty) returns (DetailsList);

  // Installs the capability on an agent.
  rpc Install(InstallRequest) returns (InstallResponse);

  // Returns common runtime config info for this capability from a specific agent.
  rpc Status(StatusRequest) returns (NodeCapabilityStatus);

  // Requests the backend to clean up any resources it owns and prepare
  // for uninstallation. This process is asynchronous. The status of the
  // operation can be queried using the UninstallStatus method, or canceled
  // using the CancelUninstall method.
  rpc Uninstall(UninstallRequest) returns (google.protobuf.Empty);

  // Gets the status of the uninstall task for the given cluster.
  rpc UninstallStatus(UninstallStatusRequest) returns (core.TaskStatus);

  // Cancels an uninstall task for the given cluster, if it is still pending.
  rpc CancelUninstall(CancelUninstallRequest) returns (google.protobuf.Empty);
}

service Node {
  rpc SyncNow(Filter) returns (google.protobuf.Empty) {
    option (totem.qos) = {
      replicationStrategy: Broadcast
    };
  }
}

service RBACManager {
  // Returns info about the manager, including capability name
  rpc Info(google.protobuf.Empty) returns (Details);
  rpc GetAvailablePermissions(google.protobuf.Empty) returns (core.AvailablePermissions);
  rpc GetRole(core.Reference) returns (core.Role);
  rpc CreateRole(core.Role) returns (google.protobuf.Empty);
  rpc UpdateRole(core.Role) returns (google.protobuf.Empty);
  rpc DeleteRole(core.Reference) returns (google.protobuf.Empty);
  rpc ListRoles(google.protobuf.Empty) returns (core.RoleList);
}

message Details {
  string          name             = 1;
  string          source           = 2;
  repeated string availableDrivers = 3;
  string          enabledDriver    = 4;
}

message Filter {
  repeated string capabilityNames = 1;
}

message InstallRequest {
  core.Reference capability     = 3;
  core.Reference agent          = 1;
  bool           ignoreWarnings = 2;
}

message StatusRequest {
  core.Reference capability = 3;
  core.Reference agent      = 1;
}

enum InstallResponseStatus {
  Unknown = 0;
  Success = 1;
  Warning = 2;
  Error   = 3;
}

message InstallResponse {
  InstallResponseStatus status  = 1;
  string                message = 2;
}

message UninstallRequest {
<<<<<<< HEAD
  core.Reference         capability = 3;
  core.Reference         agent      = 1;
  google.protobuf.Struct options    = 2;
=======
  core.Reference         cluster = 1;
  google.protobuf.Struct options = 2 [(cli.flag).skip = true];
>>>>>>> dce51e66
}

message InstallerTemplateResponse {
  string template = 1;
}

message NodeCapabilityStatus {
  bool                      enabled      = 1;
  google.protobuf.Timestamp lastSync     = 2;
  repeated string           conditions   = 3;
  core.Revision             lastRevision = 4;
}

message UninstallStatusRequest {
  core.Reference capability = 1;
  core.Reference agent      = 2;
}

message CancelUninstallRequest {
  core.Reference capability = 1;
  core.Reference agent      = 2;
}

message DetailsList {
  repeated Details items = 1;
}<|MERGE_RESOLUTION|>--- conflicted
+++ resolved
@@ -94,14 +94,9 @@
 }
 
 message UninstallRequest {
-<<<<<<< HEAD
   core.Reference         capability = 3;
   core.Reference         agent      = 1;
   google.protobuf.Struct options    = 2;
-=======
-  core.Reference         cluster = 1;
-  google.protobuf.Struct options = 2 [(cli.flag).skip = true];
->>>>>>> dce51e66
 }
 
 message InstallerTemplateResponse {
