module github.com/rancher/opni

go 1.16

require (
<<<<<<< HEAD
=======
	github.com/containers/image/v5 v5.12.0
>>>>>>> 8d5111da
	github.com/go-logr/logr v0.4.0
	github.com/k3s-io/helm-controller v0.10.0
	github.com/onsi/ginkgo v1.16.4
	github.com/onsi/gomega v1.13.0
	github.com/spf13/cobra v1.1.3
	github.com/ttacon/chalk v0.0.0-20160626202418-22c06c80ed31
	github.com/vbauerster/mpb/v7 v7.0.2
	go.uber.org/atomic v1.8.0
	go.uber.org/zap v1.17.0
	golang.org/x/tools v0.1.2 // indirect
	k8s.io/api v0.21.1
	k8s.io/apiextensions-apiserver v0.21.1
	k8s.io/apimachinery v0.21.1
	k8s.io/client-go v0.21.1
	k8s.io/utils v0.0.0-20210527160623-6fdb442a123b
	sigs.k8s.io/controller-runtime v0.9.0
)<|MERGE_RESOLUTION|>--- conflicted
+++ resolved
@@ -3,10 +3,7 @@
 go 1.16
 
 require (
-<<<<<<< HEAD
-=======
 	github.com/containers/image/v5 v5.12.0
->>>>>>> 8d5111da
 	github.com/go-logr/logr v0.4.0
 	github.com/k3s-io/helm-controller v0.10.0
 	github.com/onsi/ginkgo v1.16.4
