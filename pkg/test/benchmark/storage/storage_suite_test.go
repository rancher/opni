package benchmark_storage

import (
	"context"
	"testing"

	. "github.com/onsi/ginkgo/v2"
	. "github.com/onsi/gomega"
	"github.com/rancher/opni/pkg/storage/etcd"
	"github.com/rancher/opni/pkg/storage/jetstream"
	"github.com/rancher/opni/pkg/test"
	_ "github.com/rancher/opni/pkg/test/setup"
	"github.com/rancher/opni/pkg/test/testruntime"
	"github.com/rancher/opni/pkg/util/future"
)

func TestStorage(t *testing.T) {
	RegisterFailHandler(Fail)
	RunSpecs(t, "Storage Suite")
}

<<<<<<< HEAD
var lmsEtcdF = future.New[[]*etcd.EtcdStore]()
=======
var lmsEtcdF = future.New[[]*etcd.EtcdLockManager]()
var lmsJetstreamF = future.New[[]*jetstream.LockManager]()
>>>>>>> 189a8eb1

var _ = BeforeSuite(func() {
	testruntime.IfIntegration(func() {
		env := test.Environment{}
		env.Start(
			test.WithEnableGateway(false),
			test.WithEnableEtcd(true),
			test.WithEnableJetstream(false),
		)

		lmsE := make([]*etcd.EtcdStore, 7)
		for i := 0; i < 7; i++ {
			l, err := etcd.NewEtcdStore(context.Background(), env.EtcdConfig(),
				etcd.WithPrefix("test"),
			)
			Expect(err).NotTo(HaveOccurred())
			lmsE[i] = l
		}
		lmsJ := make([]*jetstream.LockManager, 7)
		for i := 0; i < 7; i++ {
			j, err := jetstream.NewJetstreamLockManager(context.Background(), env.JetStreamConfig())
			Expect(err).NotTo(HaveOccurred())
			lmsJ[i] = j
		}

		lmsEtcdF.Set(lmsE)
		lmsJetstreamF.Set(lmsJ)
		DeferCleanup(env.Stop, "Test Suite Finished")
	})
})

// Manually enable benchmarks
var _ = XDescribe("Etcd lock manager", Ordered, Serial, Label("integration", "slow"), LockManagerBenchmark("etcd", lmsEtcdF))
var _ = XDescribe("Jetstream lock manager", Ordered, Serial, Label("integration", "slow"), LockManagerBenchmark("jetstream", lmsJetstreamF))<|MERGE_RESOLUTION|>--- conflicted
+++ resolved
@@ -19,12 +19,8 @@
 	RunSpecs(t, "Storage Suite")
 }
 
-<<<<<<< HEAD
 var lmsEtcdF = future.New[[]*etcd.EtcdStore]()
-=======
-var lmsEtcdF = future.New[[]*etcd.EtcdLockManager]()
 var lmsJetstreamF = future.New[[]*jetstream.LockManager]()
->>>>>>> 189a8eb1
 
 var _ = BeforeSuite(func() {
 	testruntime.IfIntegration(func() {
