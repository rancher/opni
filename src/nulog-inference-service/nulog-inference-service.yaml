--- conflicted
+++ resolved
@@ -28,11 +28,7 @@
         - name: MINIO_SECRET_KEY
           value: "mysecretkey"
         - name: MODEL_THRESHOLD
-<<<<<<< HEAD
-          value: "0.7"
-=======
           value: "0.6"
->>>>>>> 4fce610f
         resources:
           limits:
             nvidia.com/gpu: 1