apiVersion: apps/v1
kind: Deployment
metadata:
  name: training-controller
spec:
  replicas: 1
  selector:
    matchLabels:
      app: training-controller
  template:
    metadata:
      labels:
        app: training-controller
    spec:
      containers:
      - name: training-controller
<<<<<<< HEAD
        image: tybalex/training-controller:v0.0
=======
        image: amartyarancher/training-controller:v0.0
>>>>>>> d4e4159a
        imagePullPolicy: Always
        env:
        - name: NATS_SERVER_URL
          value: "nats://nats_client:VfU6TcAl9x@nats-client.default.svc:4222"
        - name: MINIO_ACCESS_KEY
          value: "myaccesskey"
        - name: MINIO_SECRET_KEY
          value: "mysecretkey"
        - name: JOB_NAMESPACE
          value: "default"
        - name: ES_ENDPOINT
          value: "https://opendistro-es-client-service.default.svc.cluster.local:9200"
        - name: NODE_TLS_REJECT_UNAUTHORIZED
          value: "0"<|MERGE_RESOLUTION|>--- conflicted
+++ resolved
@@ -14,11 +14,7 @@
     spec:
       containers:
       - name: training-controller
-<<<<<<< HEAD
         image: tybalex/training-controller:v0.0
-=======
-        image: amartyarancher/training-controller:v0.0
->>>>>>> d4e4159a
         imagePullPolicy: Always
         env:
         - name: NATS_SERVER_URL
@@ -27,6 +23,8 @@
           value: "myaccesskey"
         - name: MINIO_SECRET_KEY
           value: "mysecretkey"
+        - name: MINIO_ENDPOINT
+          value: "http://minio.default.svc.cluster.local:9000"
         - name: JOB_NAMESPACE
           value: "default"
         - name: ES_ENDPOINT
