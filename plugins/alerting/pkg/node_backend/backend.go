package node_backend

import (
	"context"
	"sync"
	"sync/atomic"

	"log/slog"

	"github.com/google/go-cmp/cmp"
	"github.com/rancher/opni/pkg/agent"
	capabilityv1 "github.com/rancher/opni/pkg/apis/capability/v1"
	corev1 "github.com/rancher/opni/pkg/apis/core/v1"
	managementv1 "github.com/rancher/opni/pkg/apis/management/v1"
	streamv1 "github.com/rancher/opni/pkg/apis/stream/v1"
	"github.com/rancher/opni/pkg/auth/cluster"
	"github.com/rancher/opni/pkg/capabilities"
	"github.com/rancher/opni/pkg/capabilities/wellknown"
	"github.com/rancher/opni/pkg/logger"
	streamext "github.com/rancher/opni/pkg/plugins/apis/apiextensions/stream"
	"github.com/rancher/opni/pkg/storage"
	"github.com/rancher/opni/pkg/util"
	"github.com/rancher/opni/pkg/util/future"
	"google.golang.org/grpc"
	"google.golang.org/grpc/codes"
	"google.golang.org/grpc/status"
	"google.golang.org/protobuf/testing/protocmp"
	"google.golang.org/protobuf/types/known/emptypb"
	"google.golang.org/protobuf/types/known/timestamppb"

	"github.com/rancher/opni/plugins/alerting/pkg/alerting/drivers"
	"github.com/rancher/opni/plugins/alerting/pkg/apis/node"
)

type CapabilitySpecKV struct {
	DefaultCapabilitySpec storage.ValueStoreT[*node.AlertingCapabilitySpec]
	NodeCapabilitySpecs   storage.KeyValueStoreT[*node.AlertingCapabilitySpec]
}

type AlertingNodeBackend struct {
	util.Initializer

	capabilityv1.UnsafeBackendServer
	node.UnsafeNodeAlertingCapabilityServer
	node.UnsafeAlertingNodeConfigurationServer

	lg *slog.Logger

	nodeStatusMu sync.RWMutex
	nodeStatus   map[string]*capabilityv1.NodeCapabilityStatus

	delegate       future.Future[streamext.StreamDelegate[agent.ClientSet]]
	mgmtClient     future.Future[managementv1.ManagementClient]
	storageBackend future.Future[storage.Backend]

	capabilityKV future.Future[CapabilitySpecKV]
}

func NewAlertingNodeBackend(
	lg *slog.Logger,
) *AlertingNodeBackend {
	return &AlertingNodeBackend{
		lg:             lg,
		delegate:       future.New[streamext.StreamDelegate[agent.ClientSet]](),
		mgmtClient:     future.New[managementv1.ManagementClient](),
		storageBackend: future.New[storage.Backend](),
		capabilityKV:   future.New[CapabilitySpecKV](),
		nodeStatus:     make(map[string]*capabilityv1.NodeCapabilityStatus),
	}
}

func (a *AlertingNodeBackend) Initialize(
	kv CapabilitySpecKV,
	mgmtClient managementv1.ManagementClient,
	nodeManagerClient streamext.StreamDelegate[agent.ClientSet],
	storageBackend storage.Backend,
) {
	a.InitOnce(func() {
		a.capabilityKV.Set(kv)
		a.delegate.Set(nodeManagerClient)
		a.mgmtClient.Set(mgmtClient)
		a.storageBackend.Set(storageBackend)
	})
}

var (
	_ node.NodeAlertingCapabilityServer    = (*AlertingNodeBackend)(nil)
	_ node.AlertingNodeConfigurationServer = (*AlertingNodeBackend)(nil)
	_ capabilityv1.BackendServer           = (*AlertingNodeBackend)(nil)
)

var (
	// The "default" default node spec. Exported for testing purposes.
	FallbackDefaultNodeSpec atomic.Pointer[node.AlertingCapabilitySpec]
)

func init() {
	FallbackDefaultNodeSpec.Store(
		&node.AlertingCapabilitySpec{
			RuleDiscovery: &node.RuleDiscoverySpec{
				Enabled: true,
			},
		},
	)
}

func (a *AlertingNodeBackend) requestNodeSync(ctx context.Context, target *corev1.Reference) error {
	if target == nil || target.Id == "" {
		panic("bug: target must be non-nil and have a non-empty ID. this logic was recently changed - please update the caller")
	}
	_, err := a.delegate.Get().
		WithTarget(target).
		SyncNow(ctx, &capabilityv1.Filter{CapabilityNames: []string{wellknown.CapabilityAlerting}})
	return err
}

func (a *AlertingNodeBackend) broadcastNodeSync(ctx context.Context) {
	a.delegate.Get().
		WithBroadcastSelector(&streamv1.TargetSelector{}, func(target *corev1.Reference, _ *emptypb.Empty, err error) {
			if err != nil {
				a.lg.With(
					"agent", target.GetId(),
					zap.Error(err),
				).Warn("agent responded with error to sync request")
			}
		}).
		SyncNow(ctx, &capabilityv1.Filter{
			CapabilityNames: []string{wellknown.CapabilityAlerting},
		})
<<<<<<< HEAD
=======
	if len(errs) > 0 {
		a.lg.With(
			logger.Err(errors.Join(errs...)),
		).Warn("one or more agents failed to sync; they may not be updated immediately")
	}
>>>>>>> e5b62aef
}

func (a *AlertingNodeBackend) buildResponse(oldCfg, newCfg *node.AlertingCapabilityConfig) *node.SyncResponse {
	oldIgnoreConditions := util.ProtoClone(oldCfg)
	if oldIgnoreConditions != nil {
		oldIgnoreConditions.Conditions = nil
	}
	newIgnoreConditions := util.ProtoClone(newCfg)
	if newIgnoreConditions != nil {
		newIgnoreConditions.Conditions = nil
	}
	if cmp.Equal(oldIgnoreConditions, newIgnoreConditions, protocmp.Transform()) {
		return &node.SyncResponse{
			ConfigStatus: corev1.ConfigStatus_UpToDate,
		}
	}
	return &node.SyncResponse{
		ConfigStatus:  corev1.ConfigStatus_NeedsUpdate,
		UpdatedConfig: newCfg,
	}
}

func (a *AlertingNodeBackend) GetDefaultConfiguration(ctx context.Context, _ *emptypb.Empty) (*node.AlertingCapabilitySpec, error) {
	if !a.Initialized() {
		return nil, status.Error(codes.Unavailable, "Alerting Node Backend is not yet initialized")
	}
	return a.getDefaultNodeSpec(ctx)
}

func (a *AlertingNodeBackend) SetDefaultConfiguration(ctx context.Context, spec *node.AlertingCapabilitySpec) (*emptypb.Empty, error) {
	if !a.Initialized() {
		return nil, status.Error(codes.Unavailable, "Alerting Node Backend is not yet initialized")
	}
	var empty node.AlertingCapabilitySpec
	if cmp.Equal(spec, &empty, protocmp.Transform()) {
		if err := a.capabilityKV.Get().DefaultCapabilitySpec.Delete(ctx); err != nil {
			return nil, err
		}
		a.broadcastNodeSync(ctx)
		return &emptypb.Empty{}, nil
	}

	if err := spec.Validate(); err != nil {
		return nil, err
	}

	if err := a.capabilityKV.Get().DefaultCapabilitySpec.Put(ctx, spec); err != nil {
		return nil, err
	}

	a.broadcastNodeSync(ctx)

	return &emptypb.Empty{}, nil
}

func (a *AlertingNodeBackend) GetNodeConfiguration(ctx context.Context, node *corev1.Reference) (*node.AlertingCapabilitySpec, error) {
	if !a.Initialized() {
		return nil, status.Error(codes.Unavailable, "Alerting Node Backend is not yet initialized")
	}
	return a.getNodeSpecOrDefault(ctx, node.Id)
}

func (a *AlertingNodeBackend) SetNodeConfiguration(ctx context.Context, req *node.NodeConfigRequest) (*emptypb.Empty, error) {
	if !a.Initialized() {
		return nil, status.Error(codes.Unavailable, "Alerting Node Backend is not yet initialized")
	}

	if req.Spec == nil {
		if err := a.capabilityKV.Get().NodeCapabilitySpecs.Delete(ctx, req.Node.GetId()); err != nil {
			return nil, err
		}
		a.requestNodeSync(ctx, req.GetNode())
		return &emptypb.Empty{}, nil
	}

	if err := req.GetSpec().Validate(); err != nil {
		return nil, err
	}

	if err := a.capabilityKV.Get().NodeCapabilitySpecs.Put(ctx, req.Node.GetId(), req.GetSpec()); err != nil {
		return nil, err
	}
	a.requestNodeSync(ctx, req.GetNode())
	return &emptypb.Empty{}, nil
}

func (a *AlertingNodeBackend) getDefaultNodeSpec(ctx context.Context) (*node.AlertingCapabilitySpec, error) {
	spec, err := a.capabilityKV.Get().DefaultCapabilitySpec.Get(ctx)
	if status.Code(err) == codes.NotFound {
		spec = FallbackDefaultNodeSpec.Load()
	} else if err != nil {
		return nil, status.Errorf(codes.Unavailable, "failed to get default capability spec : %s", err)
	}
	grpc.SetTrailer(ctx, node.DefaultConfigMetadata())
	return spec, nil
}

func (a *AlertingNodeBackend) getNodeSpecOrDefault(ctx context.Context, id string) (*node.AlertingCapabilitySpec, error) {
	nodeSpec, err := a.capabilityKV.Get().NodeCapabilitySpecs.Get(ctx, id)
	if status.Code(err) == codes.NotFound {
		return a.getDefaultNodeSpec(ctx)
	} else if err != nil {
		a.lg.With(logger.Err(err)).Error("failed to get node capability spec")
		return nil, status.Errorf(codes.Unavailable, "failed to get node capability spec: %v", err)
	}
	return nodeSpec, nil
}

func (a *AlertingNodeBackend) Sync(ctx context.Context, req *node.AlertingCapabilityConfig) (*node.SyncResponse, error) {
	if !a.Initialized() {
		return nil, status.Error(codes.Unavailable, "Alerting Node Backend is not yet initialized")
	}
	id := cluster.StreamAuthorizedID(ctx)

	cluster, err := a.mgmtClient.Get().GetCluster(ctx, &corev1.Reference{
		Id: id,
	})
	if err != nil {
		return nil, err
	}
	enabled := false
	for _, cap := range cluster.GetCapabilities() {
		if cap.Name == wellknown.CapabilityAlerting {
			enabled = true
			break
		}
	}
	conditions := []string{}
	a.nodeStatusMu.Lock()
	defer a.nodeStatusMu.Unlock()
	status := a.nodeStatus[id]
	if status == nil {
		a.nodeStatus[id] = &capabilityv1.NodeCapabilityStatus{}
		status = a.nodeStatus[id]
	}

	status.Enabled = req.GetEnabled()
	status.Conditions = req.GetConditions()
	status.LastSync = timestamppb.Now()

	a.lg.With(
		"id", id,
		"time", status.LastSync.AsTime(),
	).Debug("synced node")

	nodeSpec, err := a.getNodeSpecOrDefault(ctx, id)
	if err != nil {
		return nil, err
	}

	return a.buildResponse(req, &node.AlertingCapabilityConfig{
		Enabled:    enabled,
		Conditions: conditions,
		Spec:       nodeSpec,
	}), nil
}
func (a *AlertingNodeBackend) info() *capabilityv1.Details {
	return &capabilityv1.Details{
		Name:             wellknown.CapabilityAlerting,
		Source:           "plugin_alerting",
		AvailableDrivers: drivers.Drivers.List(),
	}
}

// Returns info about the backend, including capability name
func (a *AlertingNodeBackend) Info(_ context.Context, _ *corev1.Reference) (*capabilityv1.Details, error) {
	return a.info(), nil
}

// Returns info about the backend, including capability name
func (a *AlertingNodeBackend) List(_ context.Context, _ *emptypb.Empty) (*capabilityv1.DetailsList, error) {
	return &capabilityv1.DetailsList{
		Items: []*capabilityv1.Details{a.info()},
	}, nil
}

// Installs the capability on a cluster.
func (a *AlertingNodeBackend) Install(ctx context.Context, req *capabilityv1.InstallRequest) (*capabilityv1.InstallResponse, error) {
	var err error
	if !a.Initialized() {
		err = status.Error(codes.Unavailable, "Alerting node backend is not yet available")
	}

	var warningErr error
	if err != nil {
		if !req.IgnoreWarnings {
			return &capabilityv1.InstallResponse{
				Status:  capabilityv1.InstallResponseStatus_Error,
				Message: err.Error(),
			}, nil
		}
		warningErr = err
	}

	_, err = a.storageBackend.Get().UpdateCluster(ctx, req.Agent,
		storage.NewAddCapabilityMutator[*corev1.Cluster](capabilities.Cluster(wellknown.CapabilityAlerting)),
	)
	if err != nil {
		return nil, err
	}

	a.requestNodeSync(ctx, req.Agent)

	if warningErr != nil {
		return &capabilityv1.InstallResponse{
			Status:  capabilityv1.InstallResponseStatus_Warning,
			Message: warningErr.Error(),
		}, nil
	}
	return &capabilityv1.InstallResponse{
		Status: capabilityv1.InstallResponseStatus_Success,
	}, nil
}

// Returns common runtime config info for this capability from a specific
// cluster (node).
func (a *AlertingNodeBackend) Status(_ context.Context, req *capabilityv1.StatusRequest) (*capabilityv1.NodeCapabilityStatus, error) {
	if !a.Initialized() {
		return nil, status.Error(codes.Unavailable, "Alerting node backend is not yet available")
	}

	a.nodeStatusMu.RLock()
	defer a.nodeStatusMu.RUnlock()

	if status, ok := a.nodeStatus[req.Agent.GetId()]; ok {
		return util.ProtoClone(status), nil
	}
	return nil, status.Error(codes.NotFound, "no status has been reported for this node")
}

// Requests the backend to clean up any resources it owns and prepare
// for uninstallation. This process is asynchronous. The status of the
// operation can be queried using the UninstallStatus method, or canceled
// using the CancelUninstall method.
func (a *AlertingNodeBackend) Uninstall(ctx context.Context, req *capabilityv1.UninstallRequest) (*emptypb.Empty, error) {
	if !a.Initialized() {
		return nil, status.Error(codes.Unavailable, "Alerting node backend is not yet available")
	}

	cluster, err := a.mgmtClient.Get().GetCluster(ctx, req.Agent)
	if err != nil {
		return nil, err
	}

	exists := false
	for _, cap := range cluster.GetCapabilities() {
		if cap.Name == wellknown.CapabilityAlerting {
			exists = true
			break
		}
	}
	if !exists {
		return nil, status.Error(codes.FailedPrecondition, "cluster does not have the request capability")
	}

	_, err = a.storageBackend.Get().UpdateCluster(
		ctx,
		req.GetAgent(),
		storage.NewRemoveCapabilityMutator[*corev1.Cluster](capabilities.Cluster(wellknown.CapabilityAlerting)),
	)
	if err != nil {
		return nil, err
	}

	a.requestNodeSync(ctx, req.Agent)
	return &emptypb.Empty{}, nil
}

// Gets the status of the uninstall task for the given cluster.
func (a *AlertingNodeBackend) UninstallStatus(_ context.Context, _ *capabilityv1.UninstallStatusRequest) (*corev1.TaskStatus, error) {
	return nil, status.Error(codes.Unimplemented, "Alerting capability uninstall is not asynchronous")
}

// Cancels an uninstall task for the given cluster, if it is still pending.
func (a *AlertingNodeBackend) CancelUninstall(_ context.Context, _ *capabilityv1.CancelUninstallRequest) (*emptypb.Empty, error) {
	return nil, status.Error(codes.Unimplemented, "Alerting capability uninstall is not asynchronous")
}<|MERGE_RESOLUTION|>--- conflicted
+++ resolved
@@ -120,21 +120,13 @@
 			if err != nil {
 				a.lg.With(
 					"agent", target.GetId(),
-					zap.Error(err),
+					logger.Err(err),
 				).Warn("agent responded with error to sync request")
 			}
 		}).
 		SyncNow(ctx, &capabilityv1.Filter{
 			CapabilityNames: []string{wellknown.CapabilityAlerting},
 		})
-<<<<<<< HEAD
-=======
-	if len(errs) > 0 {
-		a.lg.With(
-			logger.Err(errors.Join(errs...)),
-		).Warn("one or more agents failed to sync; they may not be updated immediately")
-	}
->>>>>>> e5b62aef
 }
 
 func (a *AlertingNodeBackend) buildResponse(oldCfg, newCfg *node.AlertingCapabilityConfig) *node.SyncResponse {
