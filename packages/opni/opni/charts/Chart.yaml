annotations:
  catalog.cattle.io/auto-install: opni-crd=match
  catalog.cattle.io/display-name: Opni
  catalog.cattle.io/os: linux
  catalog.rancher.io/namespace: opni-cluster-system
  catalog.rancher.io/release-name: opni
apiVersion: v2
appVersion: 0.5.4-rc5
dependencies:
- condition: opni-prometheus-crd.enabled
  name: opni-prometheus-crd
  repository: file://./charts/opni-prometheus-crd
description: Multi-cluster Monitoring and Logging System
icon: https://raw.githubusercontent.com/rancher/opni-docs/main/docs/assets/icon-opni.svg
keywords:
- opni
- monitoring
- logging
- rancher
- observability
maintainers:
- email: joe.kralicky@suse.com
  name: Joe Kralicky
- email: dan.bason@suse.com
  name: Dan Bason
name: opni
type: application
<<<<<<< HEAD
version: 0.5.4-dev
=======
version: 0.5.4-rc5
>>>>>>> 0f0190e3
<|MERGE_RESOLUTION|>--- conflicted
+++ resolved
@@ -25,8 +25,4 @@
   name: Dan Bason
 name: opni
 type: application
-<<<<<<< HEAD
-version: 0.5.4-dev
-=======
-version: 0.5.4-rc5
->>>>>>> 0f0190e3
+version: 0.5.4-rc5