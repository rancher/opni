
url: local
<<<<<<< HEAD
version: 0.5.4-dev
=======
version: 0.5.4-rc5
>>>>>>> 0f0190e3
workingDir: charts
additionalCharts:
- workingDir: charts-crd
  crdOptions:
    templateDirectory: crd-template
    crdDirectory: templates
    addCRDValidationToMainChart: true<|MERGE_RESOLUTION|>--- conflicted
+++ resolved
@@ -1,10 +1,6 @@
 
 url: local
-<<<<<<< HEAD
-version: 0.5.4-dev
-=======
 version: 0.5.4-rc5
->>>>>>> 0f0190e3
 workingDir: charts
 additionalCharts:
 - workingDir: charts-crd
