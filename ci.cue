--- conflicted
+++ resolved
@@ -19,7 +19,7 @@
 	"github.com/rancher/opni/images"
 )
 
-opniVersion: "0.7.0-rc1"
+opniVersion: "0.7.0-dev"
 
 dagger.#Plan & {
 	client: {
@@ -37,14 +37,9 @@
 			HELM_OCI_REPO:          string | *"ghcr.io/rancher"
 			DASHBOARDS_VERSION:     string | *"1.3.3"
 			OPENSEARCH_VERSION:     string | *"1.3.3"
-<<<<<<< HEAD
 			PLUGIN_VERSION:         string | *opniVersion
 			PLUGIN_PUBLISH:         string | *opniVersion
 			CHARTS_VERSION:         string | *opniVersion
-=======
-			PLUGIN_VERSION:         string | *"0.7.0-rc1"
-			PLUGIN_PUBLISH:         string | *"0.7.0-rc2"
->>>>>>> e4972e09
 			EXPECTED_REF?:          string // used by tilt
 			DOCKER_USERNAME?:       string
 			DOCKER_PASSWORD?:       dagger.#Secret
