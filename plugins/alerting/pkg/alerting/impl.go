package alerting

import (
	"context"
	"encoding/json"
	"errors"
<<<<<<< HEAD
	"github.com/rancher/opni/pkg/gateway"
=======
	"strconv"
>>>>>>> cc837d72
	"sync"
	"time"

	"google.golang.org/protobuf/proto"

	natsutil "github.com/rancher/opni/pkg/util/nats"

	"github.com/nats-io/nats.go"
	"github.com/rancher/opni/pkg/alerting/storage"
	alertingv1 "github.com/rancher/opni/pkg/apis/alerting/v1"
	managementv1 "github.com/rancher/opni/pkg/apis/management/v1"
	"go.uber.org/zap"
	"google.golang.org/protobuf/types/known/timestamppb"
)

func (p *Plugin) newClusterWatcherHooks(ctx context.Context, ingressStream *nats.StreamConfig) *gateway.ManagementWatcherHooks[*managementv1.WatchEvent] {
	err := natsutil.NewPersistentStream(p.js.Get(), ingressStream)
	if err != nil {
		panic(err)
	}
	cw := gateway.NewManagementWatcherHooks[*managementv1.WatchEvent](ctx)
	cw.RegisterHook(
		createClusterEvent,
		func(ctx context.Context, event *managementv1.WatchEvent) error {
			err := natsutil.NewDurableReplayConsumer(p.js.Get(), ingressStream.Name, NewAgentDurableReplayConsumer(event.Cluster.Id))
			p.Logger.Info("added durable ordered push consumer for cluster %s", event.Cluster.Id)
			if err != nil {
				panic(err)
			}
			return nil
		},
		func(ctx context.Context, event *managementv1.WatchEvent) error {
			return p.createDefaultDisconnect(ctx, event.Cluster.Id)
		},
		func(ctx context.Context, event *managementv1.WatchEvent) error {
			return p.createDefaultCapabilityHealth(ctx, event.Cluster.Id)
		},
	)
	cw.RegisterHook(
		deleteClusterEvent,
		func(ctx context.Context, event *managementv1.WatchEvent) error {
			return p.onDeleteClusterAgentDisconnectHook(ctx, event.Cluster.Id)
		},
		func(ctx context.Context, event *managementv1.WatchEvent) error {
			return p.onDeleteClusterCapabilityHook(ctx, event.Cluster.Id)
		},
	)
	return cw
}

func createClusterEvent(event *managementv1.WatchEvent) bool {
	return event.Type == managementv1.WatchEventType_Created
}

func deleteClusterEvent(event *managementv1.WatchEvent) bool {
	return event.Type == managementv1.WatchEventType_Deleted
}

type internalConditionMetadata struct {
	lg                 *zap.SugaredLogger
	conditionName      string
	conditionId        string
	clusterId          string
	alertmanagerlabels map[string]string
}

type internalConditionContext struct {
	parentCtx        context.Context
	cancelEvaluation context.CancelFunc
	evaluateDuration time.Duration
	evaluationCtx    context.Context
	evaluateInterval time.Duration
}

type internalConditionStorage struct {
	js               nats.JetStreamContext
	streamSubject    string
	durableConsumer  *nats.ConsumerConfig
	storageClientSet storage.AlertingClientSet
	msgCh            chan *nats.Msg
}

type internalConditionState struct {
	inMemoryFiring bool
	stateLock      sync.Mutex
	firingLock     sync.RWMutex
}

type internalConditionHooks[T proto.Message] struct {
	healthOnMessage func(h T) (healthy bool, ts *timestamppb.Timestamp)
	triggerHook     func(ctx context.Context, conditionId string, labels, annotations map[string]string)
	resolveHook     func(ctx context.Context, conditionId string, labels, annotations map[string]string)
}

func NewInternalConditionEvaluator[T proto.Message](
	metadata *internalConditionMetadata,
	context *internalConditionContext,
	storage *internalConditionStorage,
	state *internalConditionState,
	hooks *internalConditionHooks[T],
) *InternalConditionEvaluator[T] {
	return &InternalConditionEvaluator[T]{
		metadata,
		context,
		storage,
		state,
		hooks,
		"",
	}
}

// --------------------------------
type InternalConditionEvaluator[T proto.Message] struct {
	*internalConditionMetadata
	*internalConditionContext
	*internalConditionStorage
	*internalConditionState
	*internalConditionHooks[T]
	fingerprint string
}

// infinite & blocking : must be run in a goroutine
func (c *InternalConditionEvaluator[T]) SubscriberLoop() {
	defer c.cancelEvaluation()
	//replay consumer if it exists
	t := time.NewTicker(c.evaluateInterval)
	defer t.Stop()
	for {
		shouldExit := false
		select {
		case <-c.evaluationCtx.Done():
			return
		case <-t.C:
			subStream, err := c.js.ChanSubscribe(c.streamSubject, c.msgCh)
			if err != nil {
				c.lg.Warn("failed to subscribe to stream %s", err)
				continue
			}
			defer subStream.Unsubscribe()
			if err != nil {
				continue
			}
			shouldExit = true
		}
		if shouldExit {
			break
		}
	}
	t.Stop()
	for {
		select {
		case <-c.parentCtx.Done():
			return
		case <-c.evaluationCtx.Done():
			return
		case msg := <-c.msgCh:
			var status T
			err := json.Unmarshal(msg.Data, &status)
			if err != nil {
				c.lg.Error(err)
			}
			healthy, ts := c.healthOnMessage(status)
			incomingState := alertingv1.CachedState{
				Healthy:   healthy,
				Firing:    c.IsFiring(),
				Timestamp: ts,
			}
			c.UpdateState(c.evaluationCtx, &incomingState)
			msg.Ack()
		}
	}
}

// infinite & blocking : must be run in a goroutine
func (c *InternalConditionEvaluator[T]) EvaluateLoop() {
	defer c.cancelEvaluation() // cancel parent context, if we return (non-recoverable)
	ticker := time.NewTicker(c.evaluateInterval)
	defer ticker.Stop()
	for {
		select {
		case <-c.parentCtx.Done():
			return
		case <-c.evaluationCtx.Done():
			return
		case <-ticker.C:
			lastKnownState, err := c.storageClientSet.States().Get(c.evaluationCtx, c.conditionId)
			if err != nil {
				continue
			}
			if !lastKnownState.Healthy {
				c.lg.Debugf("condition %s is unhealthy", c.conditionName)
				interval := timestamppb.Now().AsTime().Sub(lastKnownState.Timestamp.AsTime())
				if interval > c.evaluateDuration { // then we must fire an alert
					if !c.IsFiring() {
						c.fingerprint = strconv.Itoa(int(time.Now().Unix()))
						c.SetFiring(true)
						err = c.UpdateState(c.evaluationCtx, &alertingv1.CachedState{
							Healthy:   lastKnownState.Healthy,
							Firing:    c.IsFiring(),
							Timestamp: timestamppb.Now(),
						})
						if err != nil {
							c.lg.Error(err)
						}
						err = c.storageClientSet.Incidents().OpenInterval(c.evaluationCtx, c.conditionId, c.fingerprint, timestamppb.Now())
						if err != nil {
							c.lg.Error(err)
						}
					}
					c.lg.Debugf("triggering alert for condition %s", c.conditionName)
					c.triggerHook(c.evaluationCtx, c.conditionId, map[string]string{
						alertingv1.NotificationPropertyFingerprint: c.fingerprint,
					}, map[string]string{
						alertingv1.NotificationPropertyFingerprint: c.fingerprint,
					})
				}
			} else if lastKnownState.Healthy && c.IsFiring() &&
				// avoid potential noise from api streams & replays
				lastKnownState.Timestamp.AsTime().Add(-c.evaluateInterval).Before(time.Now()) {
				c.lg.Debugf("condition %s is now healthy again after having fired", c.conditionName)
				c.SetFiring(false)
				err = c.storageClientSet.Incidents().CloseInterval(c.evaluationCtx, c.conditionId, c.fingerprint, timestamppb.Now())
				if err != nil {
					c.lg.Error(err)
				}
				c.resolveHook(c.evaluationCtx, c.conditionId, map[string]string{
					alertingv1.NotificationPropertyFingerprint: c.fingerprint,
				}, map[string]string{
					alertingv1.NotificationPropertyFingerprint: c.fingerprint,
				})
				c.fingerprint = ""
			}
		}
	}
}

func (c *InternalConditionEvaluator[T]) SetFiring(firing bool) {
	c.firingLock.Lock()
	defer c.firingLock.Unlock()
	c.inMemoryFiring = firing
}

func (c *InternalConditionEvaluator[T]) IsFiring() bool {
	c.firingLock.RLock()
	defer c.firingLock.RUnlock()
	return c.inMemoryFiring
}

func (c *InternalConditionEvaluator[T]) UpdateState(ctx context.Context, s *alertingv1.CachedState) error {
	c.stateLock.Lock()
	defer c.stateLock.Unlock()
	if c.storageClientSet.States().IsDiff(ctx, c.conditionId, s) {
		return c.storageClientSet.States().Put(ctx, c.conditionId, s)
	}
	return nil
}

func (c *InternalConditionEvaluator[T]) CalculateInitialState() {
	incomingState := alertingv1.DefaultCachedState()
	if _, getErr := c.storageClientSet.Incidents().Get(c.evaluationCtx, c.conditionId); errors.Is(nats.ErrKeyNotFound, getErr) {
		err := c.storageClientSet.Incidents().Put(c.evaluationCtx, c.conditionId, alertingv1.NewIncidentIntervals())
		if err != nil {
			c.lg.Error(err)
			c.cancelEvaluation()
			return
		}
	} else if getErr != nil {
		c.lg.Error(getErr)
	}
	if st, getErr := c.storageClientSet.States().Get(c.evaluationCtx, c.conditionId); errors.Is(nats.ErrKeyNotFound, getErr) {
		if err := c.storageClientSet.States().Put(c.evaluationCtx, c.conditionId, incomingState); err != nil {
			c.cancelEvaluation()
			return
		}
	} else if getErr == nil {
		incomingState = st
	}
	if incomingState.Firing { // need to update this in memory value
		c.SetFiring(true)
	}
	_ = c.UpdateState(c.evaluationCtx, incomingState)
}<|MERGE_RESOLUTION|>--- conflicted
+++ resolved
@@ -4,11 +4,8 @@
 	"context"
 	"encoding/json"
 	"errors"
-<<<<<<< HEAD
 	"github.com/rancher/opni/pkg/gateway"
-=======
 	"strconv"
->>>>>>> cc837d72
 	"sync"
 	"time"
 
