package gateway

import (
	"context"
	"crypto"
	"crypto/tls"
	"errors"
	"fmt"
	"net"
<<<<<<< HEAD
	"os"

	"github.com/rancher/opni/pkg/auth/challenges"
	authv1 "github.com/rancher/opni/pkg/auth/cluster/v1"
	authv2 "github.com/rancher/opni/pkg/auth/cluster/v2"
	"github.com/rancher/opni/pkg/update"
	k8sserver "github.com/rancher/opni/pkg/update/kubernetes/server"
	patchserver "github.com/rancher/opni/pkg/update/patch/server"
	"github.com/spf13/afero"

=======
>>>>>>> 189a8eb1
	"slices"

	"github.com/prometheus/client_golang/prometheus"
	bootstrapv1 "github.com/rancher/opni/pkg/apis/bootstrap/v1"
	bootstrapv2 "github.com/rancher/opni/pkg/apis/bootstrap/v2"
	controlv1 "github.com/rancher/opni/pkg/apis/control/v1"
	corev1 "github.com/rancher/opni/pkg/apis/core/v1"
	streamv1 "github.com/rancher/opni/pkg/apis/stream/v1"
	"github.com/rancher/opni/pkg/auth/challenges"
	"github.com/rancher/opni/pkg/auth/cluster"
	authv1 "github.com/rancher/opni/pkg/auth/cluster/v1"
	authv2 "github.com/rancher/opni/pkg/auth/cluster/v2"
	"github.com/rancher/opni/pkg/auth/session"
	"github.com/rancher/opni/pkg/bootstrap"
	"github.com/rancher/opni/pkg/capabilities"
	"github.com/rancher/opni/pkg/config"
	cfgmeta "github.com/rancher/opni/pkg/config/meta"
	"github.com/rancher/opni/pkg/config/v1beta1"
	"github.com/rancher/opni/pkg/health"
	"github.com/rancher/opni/pkg/keyring"
	"github.com/rancher/opni/pkg/logger"
	"github.com/rancher/opni/pkg/machinery"
	"github.com/rancher/opni/pkg/plugins"
	"github.com/rancher/opni/pkg/plugins/hooks"
	"github.com/rancher/opni/pkg/plugins/meta"
	"github.com/rancher/opni/pkg/plugins/types"
	"github.com/rancher/opni/pkg/storage"
	"github.com/rancher/opni/pkg/update"
	k8sserver "github.com/rancher/opni/pkg/update/kubernetes/server"
	patchserver "github.com/rancher/opni/pkg/update/patch/server"
	"github.com/rancher/opni/pkg/util"
	"github.com/samber/lo"
	"github.com/spf13/afero"
	"go.uber.org/zap"
	"golang.org/x/mod/module"
	"google.golang.org/grpc"
	"google.golang.org/grpc/codes"
	"google.golang.org/grpc/credentials"
	"google.golang.org/grpc/status"
	"google.golang.org/protobuf/types/known/emptypb"
)

type Gateway struct {
	GatewayOptions
	config            *config.GatewayConfig
	tlsConfig         *tls.Config
	logger            *zap.SugaredLogger
	httpServer        *GatewayHTTPServer
	grpcServer        *GatewayGRPCServer
	connectionTracker *ConnectionTracker
	delegate          *DelegateServer
	statusQuerier     health.HealthStatusQuerier

	storageBackend  storage.Backend
	capBackendStore capabilities.BackendStore
}

type GatewayOptions struct {
	lifecycler          config.Lifecycler
	extraUpdateHandlers []update.UpdateTypeHandler
}

type GatewayOption func(*GatewayOptions)

func (o *GatewayOptions) apply(opts ...GatewayOption) {
	for _, op := range opts {
		op(o)
	}
}

func WithLifecycler(lc config.Lifecycler) GatewayOption {
	return func(o *GatewayOptions) {
		o.lifecycler = lc
	}
}

func WithExtraUpdateHandlers(handlers ...update.UpdateTypeHandler) GatewayOption {
	return func(o *GatewayOptions) {
		o.extraUpdateHandlers = append(o.extraUpdateHandlers, handlers...)
	}
}

func NewGateway(ctx context.Context, conf *config.GatewayConfig, pl plugins.LoaderInterface, opts ...GatewayOption) *Gateway {
	options := GatewayOptions{
		lifecycler: config.NewUnavailableLifecycler(cfgmeta.ObjectList{conf}),
	}
	options.apply(opts...)

	lg := logger.New().Named("gateway")
	conf.Spec.SetDefaults()

	storageBackend, err := machinery.ConfigureStorageBackend(ctx, &conf.Spec.Storage)
	if err != nil {
		lg.With(
			zap.Error(err),
		).Panic("failed to configure storage backend")
	}

	// configure the server-side installer template with the external hostname
	// and grpc port which agents will connect to
	_, port, err := net.SplitHostPort(conf.Spec.GRPCListenAddress)
	if err != nil {
		lg.With(
			zap.Error(err),
		).Panic("failed to parse listen address")
	}
	capBackendStore := capabilities.NewBackendStore(capabilities.ServerInstallerTemplateSpec{
		Address: conf.Spec.Hostname,
		Port:    fmt.Sprint(port),
	}, lg)

	// add capabilities from plugins
	pl.Hook(hooks.OnLoadM(func(p types.CapabilityBackendPlugin, md meta.PluginMeta) {
		info, err := p.Info(ctx, &emptypb.Empty{})
		if err != nil {
			lg.With(
				zap.String("plugin", md.Module),
			).Error("failed to get capability info")
			return
		}
		if err := capBackendStore.Add(info.Name, p); err != nil {
			lg.With(
				zap.String("plugin", md.Module),
				zap.Error(err),
			).Error("failed to add capability backend")
		}
		lg.With(
			zap.String("plugin", md.Module),
			zap.String("capability", info.Name),
		).Info("added capability backend")
	}))

	// serve system plugin kv stores
	pl.Hook(hooks.OnLoadM(func(p types.SystemPlugin, md meta.PluginMeta) {
		ns := md.Module
		if err := module.CheckPath(ns); err != nil {
			lg.With(
				zap.String("namespace", ns),
				zap.Error(err),
			).Warn("system plugin module name is invalid")
			return
		}
		go p.ServeKeyValueStore(ns, storageBackend)
	}))

	// serve caching provider for plugin RPCs
	pl.Hook(hooks.OnLoadM(func(p types.SystemPlugin, md meta.PluginMeta) {
		ns := md.Module
		if err := module.CheckPath(ns); err != nil {
			lg.With(
				zap.String("namespace", ns),
				zap.Error(err),
			).Warn("system plugin module name is invalid")
			return
		}
		go p.ServeCachingProvider()
	}))

	// set up http server
	httpServer := NewHTTPServer(ctx, &conf.Spec, lg, pl)

	// Set up cluster auth
	ephemeralKeys, err := machinery.LoadEphemeralKeys(afero.Afero{
		Fs: afero.NewOsFs(),
	}, conf.Spec.Keyring.EphemeralKeyDirs...)
	if err != nil {
		lg.With(
			zap.Error(err),
		).Panic("failed to load ephemeral keys")
	}

	v1Verifier := challenges.NewKeyringVerifier(storageBackend, authv1.DomainString, lg.Named("authv1"))
	v2Verifier := challenges.NewKeyringVerifier(storageBackend, authv2.DomainString, lg.Named("authv2"))

	sessionAttrChallenge, err := session.NewServerChallenge(
		keyring.New(lo.ToAnySlice(ephemeralKeys)...))
	if err != nil {
		lg.With(
			zap.Error(err),
		).Panic("failed to configure authentication")
	}

	v1Challenge := authv1.NewServerChallenge(streamv1.Stream_Connect_FullMethodName, v1Verifier, lg.Named("authv1"))
	v2Challenge := authv2.NewServerChallenge(v2Verifier, lg.Named("authv2"))

	clusterAuth := cluster.StreamServerInterceptor(challenges.Chained(
		challenges.If(authv2.ShouldEnableIncoming).Then(v2Challenge).Else(v1Challenge),
		challenges.If(session.ShouldEnableIncoming).Then(sessionAttrChallenge),
	))

	//set up update server
	updateServer := update.NewUpdateServer(lg)

	// set up plugin sync server
	binarySyncServer, err := patchserver.NewFilesystemPluginSyncServer(conf.Spec.Plugins, lg,
		patchserver.WithPluginSyncFilters(func(pm meta.PluginMeta) bool {
			if pm.ExtendedMetadata != nil {
				// only sync plugins that have the agent mode set
				return slices.Contains(pm.ExtendedMetadata.ModeList.Modes, meta.ModeAgent)
			}
			return true // default to syncing all plugins
		}),
	)
	if err != nil {
		lg.With(
			zap.Error(err),
		).Panic("failed to create plugin sync server")
	}

	if err := binarySyncServer.RunGarbageCollection(ctx, storageBackend); err != nil {
		lg.With(
			zap.Error(err),
		).Error("failed to run garbage collection")
	}

	updateServer.RegisterUpdateHandler(binarySyncServer.Strategy(), binarySyncServer)

	kubernetesSyncServer, err := k8sserver.NewKubernetesSyncServer(conf.Spec.AgentUpgrades.Kubernetes, lg)
	if err != nil {
		lg.With(
			zap.Error(err),
		).Panic("failed to create kubernetes agent sync server")
	}
	updateServer.RegisterUpdateHandler(kubernetesSyncServer.Strategy(), kubernetesSyncServer)

	for _, handler := range options.extraUpdateHandlers {
		updateServer.RegisterUpdateHandler(handler.Strategy(), handler)
	}

	httpServer.metricsRegisterer.MustRegister(updateServer.Collectors()...)

	// set up grpc server
	tlsConfig, pkey, err := grpcTLSConfig(&conf.Spec)
	if err != nil {
		lg.With(
			zap.Error(err),
		).Panic("failed to load TLS config")
	}

	rateLimitOpts := []RatelimiterOption{}
	if conf.Spec.RateLimit != nil {
		rateLimitOpts = append(rateLimitOpts, WithRate(conf.Spec.RateLimit.Rate))
		rateLimitOpts = append(rateLimitOpts, WithBurst(conf.Spec.RateLimit.Burst))
	}

	// set up stream server
	listener := health.NewListener()
	buffer := health.NewBuffer()

	// set up connection tracker
	var connectionTracker *ConnectionTracker
	if conf.Spec.Management.RelayListenAddress != "" {
		// require a lock manager
		storageBackendLmBroker, ok := storageBackend.(storage.LockManagerBroker)
		if !ok || storageBackendLmBroker == nil {
			lg.With(
				zap.Error(err),
			).Panic("storage backend does not support distributed locking and cannot be used if the relay server is configured")
		}
		lg := lg.Named("connections")
		connectionsKv := storageBackend.KeyValueStore("connections")
		connectionsLm := storageBackendLmBroker.LockManager("connections")
		advertiseAddr := conf.Spec.Management.RelayAdvertiseAddress
		if advertiseAddr == "" {
			lg.Warn("relay advertise address not set; will advertise the listen address")
			advertiseAddr = conf.Spec.Management.RelayListenAddress
		}
		connectionTracker = NewConnectionTracker(ctx, &corev1.InstanceInfo{
			RelayAddress:      os.ExpandEnv(conf.Spec.Management.RelayAdvertiseAddress),
			ManagementAddress: conf.Spec.Management.GRPCListenAddress,
		}, connectionsKv, connectionsLm, lg)

		writerManager := NewHealthStatusWriterManager(ctx, connectionsKv, lg)
		go health.Copy(ctx, writerManager, listener)
		// localUpdater := health.NewFanOutUpdater(listener, writerManager)
		connectionTracker.AddTrackedConnectionListener(writerManager)

		kvReader, err := NewHealthStatusReader(ctx, connectionsKv)
		if err != nil {
			lg.With(
				zap.Error(err),
			).Panic("failed to create health status reader")
		}
		go health.Copy(ctx, buffer, kvReader)
	} else {
		go health.Copy(ctx, buffer, listener)
	}

	monitor := health.NewMonitor(health.WithLogger(lg.Named("monitor")))
	delegateServerOpts := []DelegateServerOption{}
	if connectionTracker != nil {
		delegateServerOpts = append(delegateServerOpts, WithConnectionTracker(connectionTracker))
	}
	delegate := NewDelegateServer(conf.Spec, storageBackend, lg, delegateServerOpts...)
	agentHandler := MultiConnectionHandler(listener, delegate)

	go monitor.Run(ctx, buffer)

	// initialize grpc server

	var streamInterceptors []grpc.StreamServerInterceptor
	streamInterceptors = append(streamInterceptors, NewRateLimiterInterceptor(lg, rateLimitOpts...).StreamServerInterceptor())
	streamInterceptors = append(streamInterceptors, clusterAuth)
	if connectionTracker != nil {
		streamInterceptors = append(streamInterceptors, connectionTracker.StreamServerInterceptor())
	}
	streamInterceptors = append(streamInterceptors, updateServer.StreamServerInterceptor())
	streamInterceptors = append(streamInterceptors, NewLastKnownDetailsApplier(storageBackend))

	grpcServer := NewGRPCServer(&conf.Spec, lg,
		grpc.Creds(credentials.NewTLS(tlsConfig)),
		grpc.ChainStreamInterceptor(streamInterceptors...),
	)

	streamSvc := NewStreamServer(agentHandler, storageBackend, httpServer.metricsRegisterer, lg)
	controlv1.RegisterHealthListenerServer(streamSvc, listener)
	streamv1.RegisterDelegateServer(streamSvc.InternalServiceRegistrar(), delegate)
	streamv1.RegisterStreamServer(grpcServer, streamSvc)
	corev1.RegisterPingerServer(streamSvc, &pinger{})
	controlv1.RegisterUpdateSyncServer(grpcServer, updateServer)

	pl.Hook(hooks.OnLoadMC(streamSvc.OnPluginLoad))

	// set up bootstrap server
	bootstrapServerV1 := bootstrap.NewServer(storageBackend, pkey, capBackendStore)
	bootstrapServerV2 := bootstrap.NewServerV2(storageBackend, pkey)
	bootstrapv1.RegisterBootstrapServer(grpcServer, bootstrapServerV1)
	bootstrapv2.RegisterBootstrapServer(grpcServer, bootstrapServerV2)

	g := &Gateway{
		GatewayOptions:    options,
		tlsConfig:         tlsConfig,
		config:            conf,
		logger:            lg,
		storageBackend:    storageBackend,
		capBackendStore:   capBackendStore,
		httpServer:        httpServer,
		grpcServer:        grpcServer,
		statusQuerier:     monitor,
		connectionTracker: connectionTracker,
		delegate:          delegate,
	}

<<<<<<< HEAD
	waitctx.Go(ctx, func() {
		<-ctx.Done()
		storageBackend.Close()
		lg.Info("shutting down plugins")
		plugin.CleanupClients()
		lg.Info("all plugins shut down")
	})

=======
>>>>>>> 189a8eb1
	return g
}

type keyValueStoreServer interface {
	ServeKeyValueStore(store storage.KeyValueStore)
}

func (g *Gateway) ListenAndServe(ctx context.Context) error {
	lg := g.logger
	ctx, ca := context.WithCancelCause(ctx)

	channels := []<-chan error{
		// start http server
		lo.Async(func() error {
			err := g.httpServer.ListenAndServe(ctx)
			if err != nil {
				if errors.Is(err, context.Canceled) {
					lg.Info("http server stopped")
				} else {
					lg.With(zap.Error(err)).Warn("http server exited with error")
				}
			}
			return err
		}),
		// start grpc server
		lo.Async(func() error {
			err := g.grpcServer.ListenAndServe(ctx)
			if err != nil {
				if errors.Is(err, context.Canceled) {
					lg.Info("grpc server stopped")
				} else {
					lg.With(zap.Error(err)).Warn("grpc server exited with error")
				}
			}
			return err
		}),
	}

	if g.connectionTracker != nil {
		channels = append(channels, lo.Async(func() error {
			err := g.connectionTracker.Run(ctx)
			if err != nil {
				if errors.Is(err, context.Canceled) {
					lg.Info("connection tracker stopped")
				} else {
					lg.With(zap.Error(err)).Warn("connection tracker exited with error")
				}
			}
			return err
		}))
		channels = append(channels, lo.Async(func() error {
			relaySrv := g.delegate.NewRelayServer()
			err := relaySrv.ListenAndServe(ctx)
			if err != nil {
				if errors.Is(err, context.Canceled) {
					lg.Info("relay server stopped")
				} else {
					lg.With(zap.Error(err)).Warn("relay server exited with error")
				}
			}
			return err
		}))
	}

	return util.WaitAll(ctx, ca, channels...)
}

// Implements management.CoreDataSource
func (g *Gateway) StorageBackend() storage.Backend {
	return g.storageBackend
}

// Implements management.CoreDataSource
func (g *Gateway) TLSConfig() *tls.Config {
	return g.httpServer.tlsConfig
}

// Implements management.CapabilitiesDataSource
func (g *Gateway) CapabilitiesStore() capabilities.BackendStore {
	return g.capBackendStore
}

// Implements management.HealthStatusDataSource
func (g *Gateway) GetClusterHealthStatus(ref *corev1.Reference) (*corev1.HealthStatus, error) {
	hs := g.statusQuerier.GetHealthStatus(ref.Id)
	if hs.Health == nil && hs.Status == nil {
		return nil, status.Error(codes.NotFound, "no health or status has been reported for this cluster yet")
	}
	return hs, nil
}

// Implements management.HealthStatusDataSource
func (g *Gateway) WatchClusterHealthStatus(ctx context.Context) <-chan *corev1.ClusterHealthStatus {
	return g.statusQuerier.WatchHealthStatus(ctx)
}

func (g *Gateway) MustRegisterCollector(collector prometheus.Collector) {
	g.httpServer.metricsRegisterer.MustRegister(collector)
}

func grpcTLSConfig(cfg *v1beta1.GatewayConfigSpec) (*tls.Config, crypto.Signer, error) {
	servingCertBundle, caPool, err := util.LoadServingCertBundle(cfg.Certs)
	if err != nil {
		return nil, nil, err
	}
	return &tls.Config{
		MinVersion:   tls.VersionTLS13,
		RootCAs:      caPool,
		Certificates: []tls.Certificate{*servingCertBundle},
		ClientAuth:   tls.NoClientCert,
	}, servingCertBundle.PrivateKey.(crypto.Signer), nil
}

func httpTLSConfig(cfg *v1beta1.GatewayConfigSpec) (*tls.Config, crypto.Signer, error) {
	servingCertBundle, caPool, err := util.LoadServingCertBundle(cfg.Certs)
	if err != nil {
		return nil, nil, err
	}
	return &tls.Config{
		MinVersion:   tls.VersionTLS12,
		RootCAs:      caPool,
		ClientCAs:    caPool,
		Certificates: []tls.Certificate{*servingCertBundle},
		ClientAuth:   tls.RequireAndVerifyClientCert,
	}, servingCertBundle.PrivateKey.(crypto.Signer), nil
}<|MERGE_RESOLUTION|>--- conflicted
+++ resolved
@@ -7,19 +7,7 @@
 	"errors"
 	"fmt"
 	"net"
-<<<<<<< HEAD
 	"os"
-
-	"github.com/rancher/opni/pkg/auth/challenges"
-	authv1 "github.com/rancher/opni/pkg/auth/cluster/v1"
-	authv2 "github.com/rancher/opni/pkg/auth/cluster/v2"
-	"github.com/rancher/opni/pkg/update"
-	k8sserver "github.com/rancher/opni/pkg/update/kubernetes/server"
-	patchserver "github.com/rancher/opni/pkg/update/patch/server"
-	"github.com/spf13/afero"
-
-=======
->>>>>>> 189a8eb1
 	"slices"
 
 	"github.com/prometheus/client_golang/prometheus"
@@ -363,17 +351,6 @@
 		delegate:          delegate,
 	}
 
-<<<<<<< HEAD
-	waitctx.Go(ctx, func() {
-		<-ctx.Done()
-		storageBackend.Close()
-		lg.Info("shutting down plugins")
-		plugin.CleanupClients()
-		lg.Info("all plugins shut down")
-	})
-
-=======
->>>>>>> 189a8eb1
 	return g
 }
 
