apiVersion: apps/v1
kind: Deployment
metadata:
  name: training-controller
spec:
  replicas: 1
  selector:
    matchLabels:
      app: training-controller
  template:
    metadata:
      labels:
        app: training-controller
    spec:
      containers:
      - name: training-controller
        image: amartyarancher/training-controller:v0.0
        imagePullPolicy: Always
        env:
        - name: NATS_SERVER_URL
          value: "nats://nats_client:VfU6TcAl9x@nats-client.default.svc:4222"
        - name: MINIO_SERVER_URL
          value: "http://minio.default.svc.cluster.local:9000"
        - name: MINIO_ACCESS_KEY
          value: "myaccesskey"
        - name: MINIO_SECRET_KEY
          value: "mysecretkey"
        - name: ES_ENDPOINT
<<<<<<< HEAD
          value: "https://admin:admin@opendistro-es-client-service.default.svc.cluster.local:9200"
        - name: AWS_ACCESS_KEY
          value: "AWS_ACCESS_KEY"
        - name: AWS_SECRET_KEY
          value: "AWS_SECRET_KEY"
=======
          value: "https://opendistro-es-client-service.default.svc.cluster.local:9200"
        - name: NODE_TLS_REJECT_UNAUTHORIZED
          value: "0"
>>>>>>> 6d3b79ad
<|MERGE_RESOLUTION|>--- conflicted
+++ resolved
@@ -26,14 +26,14 @@
         - name: MINIO_SECRET_KEY
           value: "mysecretkey"
         - name: ES_ENDPOINT
-<<<<<<< HEAD
-          value: "https://admin:admin@opendistro-es-client-service.default.svc.cluster.local:9200"
+          value: "https://opendistro-es-client-service.default.svc.cluster.local:9200"
+        - name: ES_USERNAME
+          value: "admin"
+        - name: ES_PASSWORD
+          value: "admin"
         - name: AWS_ACCESS_KEY
           value: "AWS_ACCESS_KEY"
         - name: AWS_SECRET_KEY
           value: "AWS_SECRET_KEY"
-=======
-          value: "https://opendistro-es-client-service.default.svc.cluster.local:9200"
         - name: NODE_TLS_REJECT_UNAUTHORIZED
-          value: "0"
->>>>>>> 6d3b79ad
+          value: "0"