--- conflicted
+++ resolved
@@ -15,112 +15,6 @@
 	"github.com/rancher/opni/pkg/storage"
 )
 
-<<<<<<< HEAD
-=======
-func (e *EtcdStore) CreateRole(ctx context.Context, role *corev1.Role) error {
-	role.SetResourceVersion("")
-	data, err := protojson.Marshal(role)
-	if err != nil {
-		return fmt.Errorf("failed to marshal role: %w", err)
-	}
-	key := path.Join(e.Prefix, roleKey, role.Id)
-	resp, err := e.Client.Txn(ctx).If(
-		clientv3.Compare(clientv3.Version(key), "=", 0),
-	).Then(
-		clientv3.OpPut(key, string(data)),
-	).Commit()
-	if err != nil {
-		return fmt.Errorf("failed to create role: %w", err)
-	}
-	if !resp.Succeeded {
-		return storage.ErrAlreadyExists
-	}
-	role.SetResourceVersion(fmt.Sprint(resp.Header.Revision))
-	return nil
-}
-
-func (e *EtcdStore) UpdateRole(
-	ctx context.Context,
-	ref *corev1.Reference,
-	mutator storage.MutatorFunc[*corev1.Role],
-) (*corev1.Role, error) {
-	var retRole *corev1.Role
-
-	retryFunc := func() error {
-		txn := e.Client.Txn(ctx)
-		key := path.Join(e.Prefix, roleKey, ref.Id)
-		role, err := e.GetRole(ctx, ref)
-		if err != nil {
-			return fmt.Errorf("failed to get role: %w", err)
-		}
-		revision, err := strconv.Atoi(role.GetResourceVersion())
-		if err != nil {
-			return fmt.Errorf("internal error: role has invalid resource version: %w", err)
-		}
-		mutator(role)
-		data, err := protojson.Marshal(role)
-		if err != nil {
-			return fmt.Errorf("failed to marshal role: %w", err)
-		}
-		txnResp, err := txn.If(clientv3.Compare(clientv3.ModRevision(key), "=", revision)).
-			Then(clientv3.OpPut(key, string(data))).
-			Commit()
-		if err != nil {
-			e.Logger.With(
-				logger.Err(err),
-			).Error("error updating role")
-			return err
-		}
-		if !txnResp.Succeeded {
-			return errRetry
-		}
-		role.SetResourceVersion(fmt.Sprint(txnResp.Header.Revision))
-		retRole = role
-		return nil
-	}
-	c := defaultBackoff.Start(ctx)
-	var err error
-	for backoff.Continue(c) {
-		err = retryFunc()
-		if isRetryErr(err) {
-			continue
-		}
-		break
-	}
-	if err != nil {
-		return nil, err
-	}
-	return retRole, nil
-}
-
-func (e *EtcdStore) DeleteRole(ctx context.Context, ref *corev1.Reference) error {
-	resp, err := e.Client.Delete(ctx, path.Join(e.Prefix, roleKey, ref.Id))
-	if err != nil {
-		return fmt.Errorf("failed to delete role: %w", err)
-	}
-	if resp.Deleted == 0 {
-		return storage.ErrNotFound
-	}
-	return nil
-}
-
-func (e *EtcdStore) GetRole(ctx context.Context, ref *corev1.Reference) (*corev1.Role, error) {
-	resp, err := e.Client.Get(ctx, path.Join(e.Prefix, roleKey, ref.Id))
-	if err != nil {
-		return nil, fmt.Errorf("failed to get role: %w", err)
-	}
-	if len(resp.Kvs) == 0 {
-		return nil, storage.ErrNotFound
-	}
-	role := &corev1.Role{}
-	if err := protojson.Unmarshal(resp.Kvs[0].Value, role); err != nil {
-		return nil, fmt.Errorf("failed to unmarshal role: %w", err)
-	}
-	role.SetResourceVersion(fmt.Sprint(resp.Kvs[0].ModRevision))
-	return role, nil
-}
-
->>>>>>> 5d32319f
 func (e *EtcdStore) CreateRoleBinding(ctx context.Context, roleBinding *corev1.RoleBinding) error {
 	roleBinding.SetResourceVersion("")
 	data, err := protojson.Marshal(roleBinding)
