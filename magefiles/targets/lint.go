--- conflicted
+++ resolved
@@ -16,11 +16,7 @@
 }
 
 func golangciLint() error {
-<<<<<<< HEAD
-	return sh.Run("golangci-lint", "run", "-v", "--fast")
-=======
 	return sh.Run(mg.GoCmd(), "run", "github.com/golangci/golangci-lint/cmd/golangci-lint@latest", "run", "-v", "--fast")
->>>>>>> 0e3d2da4
 }
 
 func customLint() error {
