--- conflicted
+++ resolved
@@ -141,11 +141,7 @@
         throw dryRun.validationErrors.map(e => e.message);
       }
 
-<<<<<<< HEAD
       await CortexOps.service.SetConfiguration(new CortexOps.types.SetRequest({ spec: newConfig }));
-=======
-      await CortexOps.service.SetConfiguration(newConfig);
->>>>>>> e1c691c1
       await CortexOps.service.Install();
     },
 
@@ -227,13 +223,6 @@
       this.$set(this, 'configFromBackend', await CortexOps.service.GetConfiguration(new DriverUtil.types.GetRequest()));
       this.$set(this, 'config', this.configFromBackend);
 
-<<<<<<< HEAD
-      if (this.configFromBackend.revision.revision === 0n) {
-        this.applyPreset();
-      }
-
-      this.prepareConfig();
-=======
       if (!this.config.revision) {
         this.$set(this.config, 'revision', { revision: 0n });
       }
@@ -245,7 +234,6 @@
       }
 
       this.prepareConfigFieldsForUI();
->>>>>>> e1c691c1
 
       return this.config;
     },
@@ -267,19 +255,7 @@
       this.$set(this.config.cortexConfig.storage, 'backend', this.config.cortexConfig.storage?.backend || 'filesystem');
       this.$set(this.config, 'grafana', this.config.grafana || { enabled: true, hostname: '' });
       this.$set(this.config.cortexConfig, 'limits', this.config.cortexConfig.limits || { compactorBlocksRetentionPeriod: new Duration({ seconds: BigInt(2592000) }) });
-<<<<<<< HEAD
-
-      if (!this.config.revision) {
-        this.$set(this.config, 'revision', { revision: 0n });
-      }
-
-      if (this.config.revision?.revision === 0n) {
-        this.$set(this.config.grafana, 'enabled', true);
-        this.$set(this.config.cortexConfig.storage, 'backend', 'filesystem');
-      }
-=======
-
->>>>>>> e1c691c1
+
       this.$set(this.config.cortexConfig.storage, 's3', this.config.cortexConfig.storage.s3 || { });
       this.$set(this.config.cortexConfig.storage.s3, 'http', this.config.cortexConfig.storage.s3.http || {});
       this.$set(this.config.cortexConfig.storage.s3, 'sse', this.config.cortexConfig.storage.s3.sse || {});
@@ -293,18 +269,11 @@
       const mergedConfig = merge(currentConfig, presetConfig);
 
       this.$set(this, 'config', mergedConfig);
-<<<<<<< HEAD
-    },
-
-    applyPreset() {
-      this.setPresetAsConfig(this.presetIndex);
-=======
       this.prepareConfigFieldsForUI();
     },
 
     applyPreset() {
       this.setPresetAsConfig(this.presetIndex === -1 ? 0 : this.presetIndex);
->>>>>>> e1c691c1
     }
   }
 };
@@ -320,19 +289,6 @@
     :save="save"
   >
     <template #editing>
-<<<<<<< HEAD
-      <div class="row mb-20">
-        <div class="col span-11">
-          <LabeledSelect v-model="presetIndex" :options="presetOptions" label="Preset" />
-        </div>
-        <div class="col span-12 middle">
-          <button class="btn role-secondary" @click="applyPreset">
-            Apply
-          </button>
-        </div>
-      </div>
-=======
->>>>>>> e1c691c1
       <Tabbed :side-tabs="true">
         <Tab :weight="4" name="storage" label="Storage">
           <StorageComponent v-model="config" :v-if="!!config" />
