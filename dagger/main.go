package main

import (
	"context"
	"encoding/json"
	"errors"
	"fmt"
	"os"
	"path/filepath"
	"reflect"
	"strings"

	"dagger.io/dagger"
	"github.com/knadh/koanf/providers/env"
	"github.com/knadh/koanf/providers/posflag"
	"github.com/knadh/koanf/providers/structs"
	"github.com/knadh/koanf/v2"
	"github.com/mitchellh/mapstructure"
	"github.com/rancher/opni/dagger/config"
	"github.com/rancher/opni/dagger/helm"
	"github.com/rancher/opni/dagger/x/cmds"
	"github.com/spf13/pflag"
	"golang.org/x/sync/errgroup"
)

type Builder struct {
	config.BuilderConfig
	ctx       context.Context
	caches    config.Caches
	cacheMode string
	client    *dagger.Client
	sources   *dagger.Directory
	workdir   string
}

func main() {
	if err := run(); err != nil {
		if errors.Is(err, pflag.ErrHelp) {
			return
		}
		fmt.Fprintf(os.Stderr, "%v\n", err)
		os.Exit(1)
	}
}

type runOptions struct {
	Context context.Context
	Client  *dagger.Client
	Args    []string
}

func run(opts ...runOptions) error {
	if len(opts) == 0 {
		opts = append(opts, runOptions{
			Args: os.Args,
		})
	}
	var debug bool
	var setup bool
	var cacheMode string
	var configs []string
	var showConfig bool
	var outputFormat string
	pf := pflag.NewFlagSet("dagger", pflag.ContinueOnError)
	pf.BoolVar(&debug, "debug", false, "Enable debug logging")
	pf.StringVar(&cacheMode, "cache-mode", "volumes", "Cache mode (volumes|none)")
	pf.StringSliceVarP(&configs, "config", "c", nil, "Path to one or more config files")
	pf.BoolVar(&setup, "setup", false, "Interactive configuration setup")
	pf.BoolVar(&showConfig, "show-config", false, "Print the final config and exit")
	pf.StringVarP(&outputFormat, "output-format", "o", "table", "Output format used when --show-config is set (table|json|yaml|toml)")
	configFlagSet := config.BuildFlagSet(reflect.TypeOf(config.BuilderConfig{}))
	pf.SortFlags = false
	pf.Usage = func() {
		pf.PrintDefaults()
		fmt.Printf(`
To create a new config file interactively, use --setup, which will guide you through setting up
a new config file with common default options. This file can then be used with --config.

To see the full list of available flags, use --show-config. Any of the keys shown in the table can
be used verbatim as a flag. For example:
- A key 'foo.bar' of type string can be set via '--foo.bar=baz'.
- A key 'foo.bar' of type bool can be set via '--foo.bar' (assumed true), or '--foo.bar={true|false}'.
- A key 'foo.bar' of type []string can be set via '--foo.bar=a,b,c'.

Config files are loaded in order, and fields set in earlier files can be overridden by the same
fields set in later files. Environment variables take precedence over config files, and flags
take precedence over environment variables. Values are always replaced, not merged, when
overriding fields.

Secrets can be configured via flags, but it is recommended to use environment variables instead,
as flags are visible in the process list and in the shell history. The corresponding environment
variables for each flag are shown in the table.

Some keys have alternate environment variables that can be used to bulk-assign related
fields, most commonly usernames, passwords and image tags.
The available alternate environment variables and associated keys are as follows:
%s
The following validation rules are applied after loading all files, environment variables, and flags:
%s
`, config.SpecialCaseEnvVarHelp(), config.ValidationHelp())
	}
	pf.AddFlagSet(configFlagSet)
	if err := pf.Parse(opts[0].Args); err != nil {

		return err
	}

	if setup {
		// check if we're running inside dagger
		if _, ok := os.LookupEnv("DAGGER_SESSION_PORT"); ok {
			fmt.Println(`Cannot run interactive setup inside dagger; use 'go run ./dagger --setup' instead`)
			os.Exit(1)
		}
		config.RunSetup()
		return nil
	}

	k := koanf.NewWithConf(koanf.Conf{
		Delim:       ".",
		StrictMerge: true,
	})

	// Load Defaults
	must(k.Load(structs.Provider(config.BuilderConfig{}, "koanf"), nil))

	// Load from config file
	for _, conf := range configs {
		if err := k.Load(config.AutoLoader(conf)); err != nil {
			return err
		}
		if debug {
			fmt.Printf("[config] loading %s\n", conf)
		}
	}

	var ctx context.Context
	var client *dagger.Client
	if opts[0].Context != nil {
		ctx = opts[0].Context
	} else {
		ctx = context.Background()
	}
	if opts[0].Client != nil {
		client = opts[0].Client
	} else {
		var err error
		client, err = dagger.Connect(ctx, dagger.WithLogOutput(os.Stdout))
		if err != nil {
			return err
		}
	}

	// Load from environment

	// First load from some known environment variables as defaults
	for _, sc := range config.SpecialCaseEnvVars(client) {
		str, ok := os.LookupEnv(sc.EnvVar)
		if !ok {
			continue
		}
		for _, key := range sc.Keys {
			val := sc.Converter(key, str)
			switch val.(type) {
			case string:
				if debug {
					fmt.Printf("[config] setting %s=%s from env %s\n", key, val, sc.EnvVar)
				}
			case *dagger.Secret:
				if debug {
					fmt.Printf("[config] setting %s=<secret> from env %s\n", key, sc.EnvVar)
				}
			}
			k.Set(key, val)
		}
	}

	// Then load from standard environment variables (these take priority)
	must(k.Load(env.ProviderWithValue(config.EnvPrefix, ".", func(envvar string, val string) (string, any) {
		key := strings.ReplaceAll(strings.ToLower(strings.TrimPrefix(envvar, config.EnvPrefix)), "_", ".")
		if strings.Contains(key, "secret") {
			if debug {
				fmt.Printf("[config] setting %s=<secret> from env %s\n", key, envvar)
			}
			return key, client.SetSecret(key, val)
		}
		if debug {
			fmt.Printf("[config] setting %s=%s from env %s\n", key, val, envvar)
		}
		return key, val
	}), nil))

	must(k.Load(posflag.Provider(configFlagSet, ".", k), nil))

	var builderConfig config.BuilderConfig
	if err := k.UnmarshalWithConf("", nil, koanf.UnmarshalConf{
		DecoderConfig: &mapstructure.DecoderConfig{
			WeaklyTypedInput: false,
			ErrorUnused:      true,
			Result:           &builderConfig,
		},
	}); err != nil {
		fmt.Println(string(config.Marshal(k, outputFormat)))
		return err
	}

	if err := config.Validate(&builderConfig); err != nil {
		msg := err.Error()
		msg = strings.ReplaceAll(msg, `BuilderConfig.`, "")
		fmt.Fprintln(os.Stderr, msg)
		fmt.Println(string(config.Marshal(k, outputFormat)))
		return err
	}

	if showConfig {
		fmt.Println(string(config.Marshal(k, outputFormat)))
		return nil
	}

	builder := &Builder{
		BuilderConfig: builderConfig,
		ctx:           ctx,
		client:        client,
		caches:        config.SetupCaches(client, cacheMode),
		workdir:       "/src",
		sources: client.Host().Directory(".", dagger.HostDirectoryOpts{
			Include: []string{
				"go.mod",
				"go.sum",
				"aiops/",
				"apis/",
				"cmd/",
				"config/",
				"controllers/",
				"images/",
				"internal/alerting/",
				"internal/bench/",
				"internal/codegen/",
				"internal/cortex/",
				"internal/linter/*.go",
				"magefiles/",
				"packages/",
				"pkg/",
				"plugins/",
				"web/",
				"test/",
				"configuration.yaml",
				".golangci.yaml",
				"tools.go",
				"LICENSE",
			},
			Exclude: []string{
				"magefiles/trace",
				"web/dist/",
				"web/node_modules/",
			},
		}).WithNewFile("web/dist/.gitkeep", ""),
	}

	err := builder.run(ctx)
	client.Close()
	if err != nil {
		return err
	}
	return nil
}

func (b *Builder) run(ctx context.Context) error {
	eg, ctx := errgroup.WithContext(ctx)
	eg.Go(func() error {
		return b.runInTreeBuilds(ctx)
	})
	eg.Go(func() error {
		return b.runOutOfTreeBuilds(ctx)
	})
	return eg.Wait()
}

func (b *Builder) runInTreeBuilds(ctx context.Context) error {
	goBase := b.goBase()
	nodeBase := b.nodeBase()
	alpineBase := b.alpineBase()

	goBuild := goBase.
		Pipeline("Go Build").
		WithEnvVariable("CGO_ENABLED", "0").  // important for cached magefiles
		WithEnvVariable("GOBIN", "/usr/bin"). // important for cached mage binary
		WithExec([]string{"go", "install", "github.com/magefile/mage@latest"}).
		WithDirectory(b.workdir, b.sources, dagger.ContainerWithDirectoryOpts{
			Include: []string{
				"go.mod",
				"go.sum",
				"tools.go",
			},
		}).
		WithEnvVariable("CGO_ENABLED", "1").
		WithExec([]string{"sh", "-c", `go install $(go list -f '{{join .Imports " "}}' tools.go)`}).
		WithEnvVariable("CGO_ENABLED", "0").
		WithDirectory(b.workdir, b.sources).
		WithoutEnvVariable("GOBIN")

	nodeBuild := nodeBase.
		Pipeline("Node Build").
		WithDirectory(filepath.Join(b.workdir, "web"), b.sources.Directory("web")).
		// With(b.caches.NodeModules).
		WithExec(yarn([]string{"install", "--frozen-lockfile"})).
		WithExec(yarn("build"))

	generated := goBuild.
		Pipeline("Generate").
		WithExec(mage("generate:all"))

	archives := generated.
		Pipeline("Build Archives").
		WithExec(mage("build:archives"))

	plugins := archives.
		Pipeline("Build Plugins").
		WithExec(mage("build:plugins"))

	webDist := filepath.Join(b.workdir, "web", "dist")
	opni := archives.
		Pipeline("Build Opni").
		WithMountedDirectory(webDist, nodeBuild.Directory(webDist)).
		WithExec(mage("build:opni"))

	minimal := archives.
		Pipeline("Build Opni Minimal").
		WithExec(mage("build:opniminimal"))

	lint := archives.
		Pipeline("Run Linter").
<<<<<<< HEAD
		WithMountedFile(linterPluginPath, linterPlugin.File(linterPluginPath)).
		WithExec([]string{"golangci-lint", "run", "-v", "--fast"})
=======
		With(b.caches.GolangciLint).
		WithExec(mage("lint"))
>>>>>>> 974f0b87

	test := opni.
		WithExec(mage("test:binconfig"))

	{ // lint & test
		var eg errgroup.Group
		if b.Lint {
			eg.Go(func() error {
				if _, err := lint.Sync(ctx); err != nil {
					return err
				}
				return nil
			})
		}

		if b.Test {
			chromedp := b.client.Container().
				From("chromedp/headless-shell:114.0.5735.199")

			eg.Go(func() error {
				var opts cmds.TestBinOptions
				confJson, err := test.Stdout(ctx)
				if err != nil {
					return err
				}
				if err := json.Unmarshal([]byte(confJson), &opts); err != nil {
					return err
				}
				test = cmds.TestBin(b.client, test, opts).
					WithMountedDirectory("/headless-shell", chromedp.Directory("/headless-shell")).
					WithEnvVariable("PATH", "$PATH:/headless-shell", dagger.ContainerWithEnvVariableOpts{Expand: true})

				if b.Coverage.Export {
					_, err := test.Pipeline("Run Tests").
						WithExec(mage("test:cover")).
						File(filepath.Join(b.workdir, "cover.out")).
						Export(ctx, "cover.out")
					return err
				}
				_, err = test.Pipeline("Run Tests").
					WithExec(mage("test")).
					Sync(ctx)
				return err
			})
		}

		if err := eg.Wait(); err != nil {
			return err
		}
	}

	fullImage := alpineBase.
		Pipeline("Full Image").
		WithFile("/usr/bin/opni", opni.File(b.bin("opni"))).
		WithDirectory("/var/lib/opni/plugins", plugins.Directory(b.bin("plugins"))).
		WithEntrypoint([]string{"opni"})

	minimalImage := alpineBase.
		Pipeline("Minimal Image").
		WithFile("/usr/bin/opni", minimal.File(b.bin("opni-minimal"))).
		WithEntrypoint([]string{"opni"})

	charts := goBuild.
		Pipeline("Charts").
		WithFile(b.ciTarget("charts")).
		WithExec(mage("charts"))

	// export and push artifacts

	var eg errgroup.Group

	if b.Charts.Git.Export {
		eg.Go(func() error {
			charts.Directory(filepath.Join(b.workdir, "charts")).Export(ctx, "./charts")
			charts.Directory(filepath.Join(b.workdir, "assets")).Export(ctx, "./assets")
			charts.File(filepath.Join(b.workdir, "index.yaml")).Export(ctx, "./index.yaml")
			return nil
		})
	}

	if b.Charts.Git.Push {
		eg.Go(func() error {
			return helm.PublishToChartsRepo(ctx, b.client, helm.PublishOpts{
				Target:         b.Charts.Git,
				BuildContainer: charts,
				Caches:         b.caches,
			})
		})
	}

	if b.Charts.OCI.Push {
		eg.Go(func() error {
			return helm.Push(ctx, b.client, helm.PushOpts{
				Target: b.Charts.OCI,
				Dir:    charts.Directory(filepath.Join(b.workdir, "assets")),
			})
		})
	}

	eg.Go(func() error {
		var minimalRef string
		if b.Images.OpniMinimal.Push {
			var err error
			minimalRef, err = minimalImage.
				WithRegistryAuth(b.Images.OpniMinimal.RegistryAuth()).
				Publish(ctx, b.Images.OpniMinimal.Ref())
			if err != nil {
				return fmt.Errorf("failed to publish image %s: %w", b.Images.OpniMinimal.Ref(), err)
			}
			fmt.Println("published image:", minimalRef)
		}

		if b.Images.Opni.Push {
			if minimalRef != "" {
				fullImage = fullImage.
					WithEnvVariable("OPNI_MINIMAL_IMAGE_REF", minimalRef).
					WithLabel("opni.io.minimal-image-ref", minimalRef)
			}
			ref, err := fullImage.
				WithRegistryAuth(b.Images.Opni.RegistryAuth()).
				Publish(ctx, b.Images.Opni.Ref())
			if err != nil {
				return fmt.Errorf("failed to publish image %s: %w", b.Images.Opni.Ref(), err)
			}
			fmt.Println("published image:", ref)
		}

		return nil
	})

	return eg.Wait()
}

func (b *Builder) runOutOfTreeBuilds(ctx context.Context) error {
	opensearchDashboards := b.client.Container().
		Pipeline("Opensearch Dashboards Image").
		From(fmt.Sprintf("opensearchproject/opensearch-dashboards:%s", b.Images.Opensearch.Build.DashboardsVersion)).
		WithExec([]string{"opensearch-dashboards-plugin", "install",
			fmt.Sprintf("https://github.com/rancher/opni-ui/releases/download/plugin-%[1]s/opni-dashboards-plugin-%[1]s.zip", b.Images.Opensearch.Build.PluginVersion),
		})

	entrypointScript := b.sources.File("images/opensearch/entrypoint.sh")
	opensearch := b.client.Container().
		Pipeline("Opensearch Image").
		From(fmt.Sprintf("opensearchproject/opensearch:%s", b.Images.Opensearch.Build.DashboardsVersion)).
		WithExec([]string{"opensearch-plugin", "-s", "install", "-b",
			fmt.Sprintf("https://github.com/rancher/opni-ingest-plugin/releases/download/v%s/opnipreprocessing.zip", b.Images.Opensearch.Build.PluginVersion),
		}).
		WithFile("/usr/share/opensearch/opensearch-docker-entrypoint.sh", entrypointScript)

	pythonBase := b.client.Container().
		Pipeline("Opni Python Base Image").
		From("registry.suse.com/suse/sle15:15.3").
		WithExec([]string{"zypper", "--non-interactive", "in", "python39", "python39-pip", "python39-devel"})

	baseBuilder := pythonBase.
		WithExec([]string{"zypper", "--non-interactive", "in", "gcc"}).
		WithExec([]string{"python3.9", "-m", "venv", "/opt/venv"}).
		WithFile("/requirements.txt", b.sources.File("images/python/requirements.txt")).
		WithExec([]string{"/opt/venv/bin/pip", "install", "-r", "/requirements.txt"})

	torchBuilder := baseBuilder.
		WithFile("/requirements-torch.txt", b.sources.File("images/python/requirements-torch.txt")).
		WithExec([]string{"/opt/venv/bin/pip", "install", "-r", "/requirements-torch.txt"})

	opniPythonBase := pythonBase.
		WithDirectory("/opt/venv", baseBuilder.Directory("/opt/venv")).
		WithEnvVariable("PATH", "/opt/venv/bin:${PATH}", dagger.ContainerWithEnvVariableOpts{Expand: true})

	opniPythonTorch := opniPythonBase.
		WithDirectory("/opt/venv", torchBuilder.Directory("/opt/venv")).
		WithEnvVariable("PATH", "/usr/local/nvidia/bin:/usr/local/cuda/bin:${PATH}", dagger.ContainerWithEnvVariableOpts{Expand: true}).
		WithEnvVariable("LD_LIBRARY_PATH", "/usr/local/nvidia/lib:/usr/local/nvidia/lib64", dagger.ContainerWithEnvVariableOpts{Expand: true}).
		WithEnvVariable("NVIDIA_VISIBLE_DEVICES", "all").
		WithEnvVariable("NVIDIA_DRIVER_CAPABILITIES", "compute,utility")

	opensearchUpdateService := opniPythonBase.
		Pipeline("Opensearch Update Service Image").
		WithDirectory(".", b.sources.Directory("aiops/")).
		WithExec([]string{"pip", "install", "-r", "requirements.txt"}).
		WithEntrypoint([]string{"python", "opni-opensearch-update-service/opensearch-update-service/app/main.py"})

	imageTargets := map[*config.ImageTarget]*dagger.Container{
		&b.Images.PythonBase:               opniPythonBase,
		&b.Images.PythonTorch:              opniPythonTorch,
		&b.Images.Opensearch.Opensearch:    opensearch,
		&b.Images.Opensearch.Dashboards:    opensearchDashboards,
		&b.Images.Opensearch.UpdateService: opensearchUpdateService,
	}

	eg, ctx := errgroup.WithContext(ctx)
	for target, container := range imageTargets {
		target, container := target, container
		if target.Push {
			eg.Go(func() error {
				ref, err := container.
					WithRegistryAuth(target.RegistryAuth()).
					Publish(ctx, target.Ref())
				if err != nil {
					return fmt.Errorf("failed to publish image %s: %w", target.Ref(), err)
				}
				fmt.Println("published image:", ref)
				return nil
			})
		}
	}

	return eg.Wait()
}<|MERGE_RESOLUTION|>--- conflicted
+++ resolved
@@ -329,13 +329,8 @@
 
 	lint := archives.
 		Pipeline("Run Linter").
-<<<<<<< HEAD
-		WithMountedFile(linterPluginPath, linterPlugin.File(linterPluginPath)).
-		WithExec([]string{"golangci-lint", "run", "-v", "--fast"})
-=======
 		With(b.caches.GolangciLint).
 		WithExec(mage("lint"))
->>>>>>> 974f0b87
 
 	test := opni.
 		WithExec(mage("test:binconfig"))
