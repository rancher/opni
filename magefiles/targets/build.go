--- conflicted
+++ resolved
@@ -41,7 +41,6 @@
 		Path:   "./internal/cmd/lint",
 		Output: "bin/lint",
 	})
-<<<<<<< HEAD
 }
 
 // Build the typescript service generator plugin
@@ -57,10 +56,8 @@
 	command.Stderr = os.Stderr
 	command.Stdout = os.Stdout
 	command.Stdin = os.Stdin
-	
+
 	return command.Run()
-=======
->>>>>>> 0e3d2da4
 }
 
 type buildOpts struct {
