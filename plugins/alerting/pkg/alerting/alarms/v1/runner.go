--- conflicted
+++ resolved
@@ -15,20 +15,13 @@
 type Runner struct {
 	// conditionId -> subsriber pull context cancel func
 	systemConditionUpdateListeners map[string]*EvaluatorContext
-<<<<<<< HEAD
-	systemConditionMu              sync.Mutex
-=======
 	systemConditionMu              *sync.Mutex
->>>>>>> e1c691c1
 }
 
 func NewRunner() *Runner {
 	return &Runner{
 		systemConditionUpdateListeners: make(map[string]*EvaluatorContext),
-<<<<<<< HEAD
-=======
 		systemConditionMu:              &sync.Mutex{},
->>>>>>> e1c691c1
 	}
 }
 
