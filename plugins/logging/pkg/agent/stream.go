--- conflicted
+++ resolved
@@ -2,42 +2,18 @@
 
 import (
 	capabilityv1 "github.com/rancher/opni/pkg/apis/capability/v1"
-<<<<<<< HEAD
 	"github.com/rancher/opni/pkg/util"
-=======
-	"github.com/rancher/opni/pkg/capabilities/wellknown"
-	streamext "github.com/rancher/opni/pkg/plugins/apis/apiextensions/stream"
->>>>>>> 066685e3
 	"github.com/rancher/opni/plugins/logging/apis/node"
 	collogspb "go.opentelemetry.io/proto/otlp/collector/logs/v1"
 	coltracepb "go.opentelemetry.io/proto/otlp/collector/trace/v1"
 	"google.golang.org/grpc"
 )
 
-<<<<<<< HEAD
 func (p *Plugin) StreamServers() []util.ServicePackInterface {
 	return []util.ServicePackInterface{
 		util.PackService[capabilityv1.NodeServer](&capabilityv1.Node_ServiceDesc, p.node),
-		util.PackService[collogspb.LogsServiceServer](&collogspb.LogsService_ServiceDesc, p.otelForwarder),
-=======
-func (p *Plugin) StreamServers() []streamext.Server {
-	return []streamext.Server{
-		{
-			Desc:              &capabilityv1.Node_ServiceDesc,
-			Impl:              p.node,
-			RequireCapability: wellknown.CapabilityLogs,
-		},
-		{
-			Desc:              &collogspb.LogsService_ServiceDesc,
-			Impl:              p.otelForwarder.LogsForwarder,
-			RequireCapability: wellknown.CapabilityLogs,
-		},
-		{
-			Desc:              &coltracepb.TraceService_ServiceDesc,
-			Impl:              p.otelForwarder.TraceForwarder,
-			RequireCapability: wellknown.CapabilityLogs,
-		},
->>>>>>> 066685e3
+		util.PackService[collogspb.LogsServiceServer](&collogspb.LogsService_ServiceDesc, p.otelForwarder.LogsForwarder),
+		util.PackService[coltracepb.TraceServiceServer](&coltracepb.TraceService_ServiceDesc, p.otelForwarder.TraceForwarder),
 	}
 }
 
