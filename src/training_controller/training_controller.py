--- conflicted
+++ resolved
@@ -4,6 +4,7 @@
 import logging
 import os
 import time
+from datetime import datetime
 
 # Third Party
 import kubernetes.client
@@ -40,8 +41,10 @@
 ]
 startup_time = time.time()
 
-NAMESPACE = "model-training"
-ES_ENDPOINT = "https://opendistro-es-client-service.default.svc.cluster.local:9200"
+NAMESPACE = os.environ["JOB_NAMESPACE"]
+DEFAULT_TRAINING_INTERVAL = 1200  # 1200 seconds aka 20mins
+
+ES_ENDPOINT = os.environ["ES_ENDPOINT"]
 es = AsyncElasticsearch(
     [ES_ENDPOINT],
     port=9200,
@@ -76,15 +79,18 @@
         logging.error(e)
 
 
-async def user_training_signal_coroutine(signals_queue):
+async def user_training_signal_coroutine(signals_queue: asyncio.Queue):
 
     query_body = {"query": {"bool": {"must": {"match": {"status": "submitted"}}}}}
     index = "training_signal"
+    current_time = int(datetime.timestamp(datetime.now()))
     job_payload = {
         "model_to_train": "nulog",
         "time_intervals": [
-            {"start_ts": 1617039360000000000, "end_ts": 1617039450000000000},
-            {"start_ts": 1617039510000000000, "end_ts": 1617039660000000000},
+            {
+                "start_ts": (current_time - DEFAULT_TRAINING_INTERVAL) * (10 ** 9),
+                "end_ts": current_time * (10 ** 9),
+            }
         ],
     }
     while True:
@@ -96,14 +102,15 @@
             for hit in user_signal_hits:
                 signals_queue_payload = {
                     "source": "elasticsearch",
+                    "_id": hit["_id"],
                     "model": "nulog-train",
                     "signal": "start",
                     "payload": job_payload,
                 }
+                await update_es_job_status(
+                    request_id=hit["_id"], job_status="scheduled"
+                )
                 await signals_queue.put(signals_queue_payload)
-                await update_es_job_status(
-                    request_id=hit["_id"], job_status="scheduling"
-                )
 
         await asyncio.sleep(30)
 
@@ -122,12 +129,8 @@
     return True
 
 
-<<<<<<< HEAD
 async def kube_delete_empty_pods(signals_queue, namespace=NAMESPACE, phase="Succeeded"):
 
-=======
-async def kube_delete_empty_pods(signals_queue, namespace="default", phase="Succeeded"):
->>>>>>> c9214197
     deleteoptions = client.V1DeleteOptions()
     # We need the api entry point for pods
     api_pods = client.CoreV1Api()
@@ -189,11 +192,7 @@
         metadata=client.V1ObjectMeta(name=job_details["name"]),
         spec=spec,
     )
-<<<<<<< HEAD
     api_instance.create_namespaced_job(body=job, namespace=NAMESPACE)
-=======
-    api_instance.create_namespaced_job(body=job, namespace="default")
->>>>>>> c9214197
 
 
 async def clear_jobs(signals_queue):
@@ -250,7 +249,7 @@
 
 
 async def manage_kubernetes_training_jobs(signals_queue):
-    nulog_next_job_to_run = None
+    nulog_next_job_to_run = None  ## TODO: should replace this with a queue? in case there are multiple pending jobs
     while True:
         payload = await signals_queue.get()
         if payload is None:
@@ -262,6 +261,10 @@
             if job_not_currently_running(model_to_train):
                 PrepareTrainingLogs("/tmp").run(model_payload["time_intervals"])
                 if model_to_train == "nulog-train":
+                    if "source" in payload and payload["source"] == "elasticsearch":
+                        await update_es_job_status(
+                            request_id=payload["_id"], job_status="trainingStarted"
+                        )
                     run_job(nulog_spec)
                     ## es_update_status = training_inprogress
             else:
@@ -270,6 +273,10 @@
                     logging.info(
                         "Nulog model currently being trained. Job will run after this model's training has been completed"
                     )
+                    if "source" in payload and payload["source"] == "elasticsearch":
+                        await update_es_job_status(
+                            request_id=payload["_id"], job_status="pendingInQueue"
+                        )
                     ## es_update_status = pending_in_queue
         else:
             if nulog_next_job_to_run:
@@ -312,10 +319,6 @@
     jobs_queue = asyncio.Queue(loop=loop)
     signals_queue = asyncio.Queue(loop=loop)
     consumer_coroutine = consume_payload_coroutine(loop, jobs_queue)
-<<<<<<< HEAD
-    # consumer_coroutine = run(loop, jobs_queue)
-=======
->>>>>>> c9214197
     consume_nats_drain_signal_coroutine = consume_nats_drain_signal(
         jobs_queue, signals_queue
     )
