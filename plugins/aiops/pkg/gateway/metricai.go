package gateway

import (
	"context"
	"encoding/json"
	"errors"
	"net/http"
	"os"
	"strings"
	"time"
	"fmt"

	grafanav1alpha1 "github.com/grafana-operator/grafana-operator/v4/api/integreatly/v1alpha1"
	"github.com/nats-io/nats.go"
	"github.com/rancher/opni/pkg/resources"
	metricai "github.com/rancher/opni/plugins/aiops/pkg/apis/metricai"
	"google.golang.org/grpc/codes"
	"google.golang.org/grpc/status"
	"google.golang.org/protobuf/types/known/emptypb"
	metav1 "k8s.io/apimachinery/pkg/apis/meta/v1"
)

const (
	serverUrl = "http://metric-ai-service:8090" // URL of the python metric-ai service
	jobRunDelimiter = "="                       // delimiter that splits jobid and suffix, in order to save in natsKV
	dashboardNamePrefix = "metricai-"
	timeout = 10*time.Second
)

var dashboardSelector = &metav1.LabelSelector{
	MatchLabels: map[string]string{
		resources.AppNameLabel:  "grafana",
		resources.PartOfLabel:   "opni",
		resources.InstanceLabel: "opni", // TODO: this should be the name of MonitoringCluster
	},
}

type RequestError struct {
	StatusCode int
	Err        error
}

func (r *RequestError) Error() string {
	return r.Err.Error()
}

func (p *AIOpsPlugin) CreateGrafanaDashboard(ctx context.Context, jobRunId *metricai.MetricAIId) (*metricai.MetricAIAPIResponse, error) {
	// dashboardJson is generated in the python service. This function simply create a GrafanaDashboard resource with it and apply it
	res, err := p.GetJobRunResult(ctx, jobRunId)
	if err != nil {
		return nil, status.Errorf(codes.Internal, "Failed to Get JobRunRes for metricAI: %v", err)
	}
	dashboardJson := string(res.JobRunResultDetails)
	dashboardName := strings.ToLower(strings.ReplaceAll(res.JobRunId, jobRunDelimiter, ""))
	grafanaDashboards := []*grafanav1alpha1.GrafanaDashboard{
		{
			ObjectMeta: metav1.ObjectMeta{
				Name:      dashboardNamePrefix + dashboardName,
				Namespace: os.Getenv("POD_NAMESPACE"),
				Labels:    dashboardSelector.MatchLabels,
			},
			Spec: grafanav1alpha1.GrafanaDashboardSpec{
				Json: dashboardJson,
			},
		},
	}
	for _, dashboard := range grafanaDashboards {
		err := p.k8sClient.Create(ctx, dashboard)
		if err != nil {
			return nil, status.Errorf(codes.Internal, "Error Creating Dashboard for metricAI: %v", err)
		}
	}
	return &metricai.MetricAIAPIResponse{SubmittedTime: time.Now().String(), Description: dashboardJson, Status: "Success"}, nil
}

func (p *AIOpsPlugin) DeleteGrafanaDashboard(ctx context.Context, jobRunId *metricai.MetricAIId) (*metricai.MetricAIAPIResponse, error) {
	// delete the grafanadashboard resource for the given jobrun id
	res, err := p.GetJobRunResult(ctx, jobRunId)
	if err != nil {
		return nil, status.Errorf(codes.Internal, "Failed to Get JobRunRes for metricAI: %v", err)
	}
	dashboardJson := res.JobRunResultDetails
	dashboardName := strings.ToLower(strings.ReplaceAll(res.JobRunId, jobRunDelimiter, ""))
	grafanaDashboards := []*grafanav1alpha1.GrafanaDashboard{
		{
			ObjectMeta: metav1.ObjectMeta{
				Name:      dashboardNamePrefix + dashboardName,
				Namespace: os.Getenv("POD_NAMESPACE"),
				Labels:    dashboardSelector.MatchLabels,
			},
			Spec: grafanav1alpha1.GrafanaDashboardSpec{
				Json: dashboardJson,
			},
		},
	}
	for _, dashboard := range grafanaDashboards {
		err := p.k8sClient.Delete(ctx, dashboard)
		if err != nil {
			return nil, status.Errorf(codes.Internal, "Error Deleting Dashboard for metricAI: %v", err)
		}
	}
	return &metricai.MetricAIAPIResponse{SubmittedTime: time.Now().String(), Description: dashboardJson, Status: "Success"}, nil
}

func (p *AIOpsPlugin) ListClusters(ctx context.Context, _ *emptypb.Empty) (*metricai.MetricAIIdList, error) {
	// For the UI to list clusters. Returns cluster_id

<<<<<<< HEAD
=======
	timeout := 10 * time.Second
>>>>>>> c22ad8ad
	ctxca, cancel := context.WithTimeout(ctx, timeout)
	defer cancel()
	// make the http request with context
	url := serverUrl + "/get_users"
	req, err := http.NewRequestWithContext(ctxca, http.MethodGet, url, nil)
	if err != nil {
		return nil, status.Errorf(codes.Internal, "Failed to form httprequest to ListClusters for metricAI: %v", err)
	}
	resp, err := p.httpClient.Do(req)
	if err != nil {
		return nil, status.Errorf(codes.Internal, "Failed to make httprequest to ListClusters for metricAI: %v", err)
	}
	defer resp.Body.Close()

	var result []string
	if err := json.NewDecoder(resp.Body).Decode(&result); err != nil {
		return nil, status.Errorf(codes.Internal, "Failed to unmarshal response of ListClusters for metricAI: %v", err)
	}
	return &metricai.MetricAIIdList{Items: result}, nil
}

func (p *AIOpsPlugin) ListNamespaces(ctx context.Context, clusterId *metricai.MetricAIId) (*metricai.MetricAIIdList, error) {
	// For the UI to list namespaces of a given cluster. Returns a list of namespaces
<<<<<<< HEAD
    
=======

	timeout := 10 * time.Second
>>>>>>> c22ad8ad
	ctxca, cancel := context.WithTimeout(ctx, timeout)
	defer cancel()
	// make the http request with context
	url := serverUrl +"/list_namespace/"+clusterId.Id
	req, err := http.NewRequestWithContext(ctxca, http.MethodGet, url , nil)
	if err != nil {
		return nil, status.Errorf(codes.Internal, "Failed to form httprequest to ListNamespaces for metricAI: %v", err)
	}
	resp, err := p.httpClient.Do(req)
	if err != nil {
		return nil, status.Errorf(codes.Internal, "Failed to make httprequest to ListNamespaces for metricAI: %v", err)
	}
	defer resp.Body.Close()
	var result []string

	if err := json.NewDecoder(resp.Body).Decode(&result); err != nil {
		return nil, status.Errorf(codes.Internal, "Failed to unmarshal response of ListNamespaces for metricAI: %v", err)
	}
	return &metricai.MetricAIIdList{Items: result}, nil
}

// list keys in the natsKV Job bucket
func (p *AIOpsPlugin) ListJobs(ctx context.Context, _ *emptypb.Empty) (*metricai.MetricAIIdList, error) {
	ctxca, cancel := context.WithTimeout(ctx, 10*time.Second)
	defer cancel()
	metricAIKeyValue, err := p.metricAIJobKv.GetContext(ctxca)
	if err != nil {
		return nil, status.Errorf(codes.Internal, "Failed to ListJobs for metricAI: %v", err)
	}
	jobs, err := metricAIKeyValue.Keys()
	if err != nil {
		if errors.Is(err, nats.ErrNoKeysFound) {
			return &metricai.MetricAIIdList{}, nil
		}
		return nil, status.Errorf(codes.NotFound, "Failed to ListJobs for metricAI: %v", err)
	}
	return &metricai.MetricAIIdList{Items: jobs}, nil
}

// list keys in the natsKV JobRun bucket
func (p *AIOpsPlugin) ListJobRuns(ctx context.Context, jobId *metricai.MetricAIId) (*metricai.MetricAIIdList, error) {
	ctxca, cancel := context.WithTimeout(ctx, 10*time.Second)
	defer cancel()
	metricAIKeyValue, err := p.metricAIRunKv.GetContext(ctxca)
	if err != nil {
		return nil, status.Errorf(codes.Internal, "Failed to ListJobRuns for metricAI: %v", err)
	}
	jobruns, err := metricAIKeyValue.Keys()
	if err != nil {
		if errors.Is(err, nats.ErrNoKeysFound) {
			return &metricai.MetricAIIdList{}, nil
		}
		return nil, status.Errorf(codes.NotFound, "Failed to ListJobRuns for metricAI: %v", err)
	}
	var jobRunIdArray []string
	// use jobId.Id + jobRunDelimiter to uniquely identify jobrun IDs for different jobs.
	for _, j := range jobruns {
		if strings.HasPrefix(j, jobId.Id + jobRunDelimiter) {
			jobRunIdArray = append(jobRunIdArray, j)
		}

	}
	return &metricai.MetricAIIdList{Items: jobRunIdArray}, nil
}

func (p *AIOpsPlugin) RunJob(ctx context.Context, jobRequest *metricai.MetricAIId) (*metricai.MetricAIRunJobResponse, error) {
<<<<<<< HEAD
    // run a job. Post a request to the python metric-ai service.
=======
	// run a job. Post a request to the python metric-ai service.
	timeout := 10 * time.Second
>>>>>>> c22ad8ad
	ctxca, cancel := context.WithTimeout(ctx, timeout)
	defer cancel()
	// make the http request with context
	url := serverUrl+ "/run_job/"+ jobRequest.Id
	req, err := http.NewRequestWithContext(ctxca, http.MethodGet, url, nil)
	if err != nil {
		return nil, status.Errorf(codes.Internal, "Failed to form httprequest to RunJob for metricAI: %v", err)
	}
	resp, err := p.httpClient.Do(req)
	if err != nil {
		return nil, status.Errorf(codes.Internal, "Failed to make httprequest to RunJob for metricAI: %v", err)
	}
	defer resp.Body.Close()
	var res map[string]interface{}

	if err := json.NewDecoder(resp.Body).Decode(&res); err != nil {
		return nil, status.Errorf(codes.Internal, "Failed to unmarshal response of SubmitJobRequest for metricAI: %v", err)
	}
	return &metricai.MetricAIRunJobResponse{JobRunId: res["JobRunId"].(string), SubmittedTime: time.Now().String(), Status: res["Status"].(string)}, nil
}

func (p *AIOpsPlugin) CreateJob(ctx context.Context, jobRequest *metricai.MetricAICreateJobRequest) (*metricai.MetricAIAPIResponse, error) {
	// use the info provided by user to create a job
	// Info includes: job's name, the cluseter_id, a list of namespaces to watch.
	ctxca, cancel := context.WithTimeout(ctx, 10*time.Second)
	defer cancel()
	metricAIKeyValue, err := p.metricAIJobKv.GetContext(ctxca)
	if err != nil {
		return nil, status.Errorf(codes.Internal, "Failed to ListJobRuns for metricAI: %v", err)
	}
	jid := strings.ToLower(jobRequest.JobId)

	if jid == "" { // id can't be empty
		return nil, &RequestError{
			StatusCode: 503,
			Err:        errors.New("jobId can't be empty"),
		}
	}

	if strings.Contains(jid, jobRunDelimiter) { // disallow the delimiter. TODO: should only allow chars include alphanum and - and _
		return nil, &RequestError{
			StatusCode: 503,
			Err:        errors.New(fmt.Sprintf("jobId can't contain special char %s" ,jobRunDelimiter)),
		}
	}

	if _, err := metricAIKeyValue.Get(jid); err == nil { // check if this id exists
		return nil, &RequestError{
			StatusCode: 503,
			Err:        errors.New("The jobId to add already exist"),
		}
	}

	job := make(map[string]interface{})
	job["JobId"] = jid
	job["JobCreateTime"] = time.Now().String()
	job["ClusterId"] = jobRequest.ClusterId
	job["Namespaces"] = jobRequest.Namespaces
	job["JobDescription"] = jobRequest.JobDescription
	jobJsonStr, err := json.Marshal(job)
	if err != nil {
		return nil, status.Errorf(codes.Internal, "Failed to marshal JobStatus for metricAI: %v", err)
	}
	_, err = metricAIKeyValue.Put(jid, []byte(jobJsonStr))
	if err != nil {
		return nil, status.Errorf(codes.Internal, "Failed to CreateJob for metricAI: %v", err)
	}
	return &metricai.MetricAIAPIResponse{SubmittedTime: time.Now().String(), Status: "Success"}, nil
}

// delete job_id from the natsKV bucket. This won't delete the job_run attached to this job_id
func (p *AIOpsPlugin) DeleteJob(ctx context.Context, jobId *metricai.MetricAIId) (*metricai.MetricAIAPIResponse, error) {
	ctxca, cancel := context.WithTimeout(ctx, 10*time.Second)
	defer cancel()
	metricAIKeyValue, err := p.metricAIJobKv.GetContext(ctxca)
	if err != nil {
		return nil, status.Errorf(codes.Internal, "Failed to DeleteJob for metricAI: %v", err)
	}
	jid := jobId.Id
	if _, err := metricAIKeyValue.Get(jid); err != nil {
		if errors.Is(err, nats.ErrKeyNotFound) {
			return nil, &RequestError{
				StatusCode: 503,
				Err:        errors.New("The jobId to delete doesn't exist"),
			}
		}
		return nil, status.Errorf(codes.Internal, "Failed to DeleteJob for metricAI: %v", err)
	}
	metricAIKeyValue.Delete(jid)
	return &metricai.MetricAIAPIResponse{Status: "Success", Description: fmt.Sprintf("The JobId key %s is deleted", jid)}, nil
}

// delete a job_run of a job. Won't delete the job itself.
func (p *AIOpsPlugin) DeleteJobRun(ctx context.Context, jobRunId *metricai.MetricAIId) (*metricai.MetricAIAPIResponse, error) {
	ctxca, cancel := context.WithTimeout(ctx, 10*time.Second)
	defer cancel()
	metricAIKeyValue, err := p.metricAIRunKv.GetContext(ctxca)
	if err != nil {
		return nil, status.Errorf(codes.Internal, "Failed to DeleteJobRun for metricAI: %v", err)
	}
	jid := jobRunId.Id
	if _, err := metricAIKeyValue.Get(jid); err != nil {
		if errors.Is(err, nats.ErrKeyNotFound) {
			return nil, &RequestError{
				StatusCode: 503,
				Err:        errors.New("The jobRunId to delete doesn't exist"),
			}
		}
		return nil, status.Errorf(codes.Internal, "Failed to DeleteJobRun for metricAI: %v", err)
	}
	metricAIKeyValue.Delete(jid)
	return &metricai.MetricAIAPIResponse{Status: "Success", Description: fmt.Sprintf("The JobRunId key :%s is deleted", jid)}, nil
}

// Grab the result of a job run from natsKV
func (p *AIOpsPlugin) GetJobRunResult(ctx context.Context, jobRunId *metricai.MetricAIId) (*metricai.MetricAIJobRunResult, error) {
	ctxca, cancel := context.WithTimeout(ctx, 10*time.Second)
	defer cancel()
	metricAIKeyValue, err := p.metricAIRunKv.GetContext(ctxca)
	if err != nil {
		return nil, status.Errorf(codes.Internal, "Failed to GetJobRunResult bucket for metricAI: %v", err)
	}
	jid := jobRunId.Id
	jobRes, err := metricAIKeyValue.Get(jid)
	if err != nil {
		if errors.Is(err, nats.ErrKeyNotFound) {
			return nil, &RequestError{
				StatusCode: 503,
				Err:        errors.New("The jobRunId doesn't exist"),
			}
		}
		return nil, status.Errorf(codes.Internal, "Failed to GetJobRunResult key %s for metricAI: %v", jid, err)
	}
	var res = metricai.MetricAIJobRunResult{}
	if err := json.Unmarshal(jobRes.Value(), &res); err != nil {
		return nil, status.Errorf(codes.Internal, "Failed to unmarshal GetJobRunResult from Jetstream for metricAI: %v", err)
	}
	return &res, nil

}

// Get the metadata from natsKV
func (p *AIOpsPlugin) GetJob(ctx context.Context, jobId *metricai.MetricAIId) (*metricai.MetricAIJobStatus, error) {
	ctxca, cancel := context.WithTimeout(ctx, 10*time.Second)
	defer cancel()
	metricAIKeyValue, err := p.metricAIJobKv.GetContext(ctxca)
	if err != nil {
		return nil, status.Errorf(codes.Internal, "Failed to GetJob for metricAI: %v", err)
	}
	jid := jobId.Id
	jobRes, err := metricAIKeyValue.Get(jid)
	if err != nil {
		if errors.Is(err, nats.ErrKeyNotFound) {
			return nil, &RequestError{
				StatusCode: 503,
				Err:        errors.New("The jobId doesn't exist"),
			}
		}
		return nil, status.Errorf(codes.Internal, "Failed to GetJob for metricAI: %v", err)
	}
	var res = metricai.MetricAIJobStatus{}
	if err := json.Unmarshal(jobRes.Value(), &res); err != nil {
		return nil, status.Errorf(codes.Internal, "Failed to unmarshal JobStatus from Jetstream for metricAI: %v", err)
	}
	return &res, nil

}<|MERGE_RESOLUTION|>--- conflicted
+++ resolved
@@ -105,10 +105,6 @@
 func (p *AIOpsPlugin) ListClusters(ctx context.Context, _ *emptypb.Empty) (*metricai.MetricAIIdList, error) {
 	// For the UI to list clusters. Returns cluster_id
 
-<<<<<<< HEAD
-=======
-	timeout := 10 * time.Second
->>>>>>> c22ad8ad
 	ctxca, cancel := context.WithTimeout(ctx, timeout)
 	defer cancel()
 	// make the http request with context
@@ -132,12 +128,7 @@
 
 func (p *AIOpsPlugin) ListNamespaces(ctx context.Context, clusterId *metricai.MetricAIId) (*metricai.MetricAIIdList, error) {
 	// For the UI to list namespaces of a given cluster. Returns a list of namespaces
-<<<<<<< HEAD
     
-=======
-
-	timeout := 10 * time.Second
->>>>>>> c22ad8ad
 	ctxca, cancel := context.WithTimeout(ctx, timeout)
 	defer cancel()
 	// make the http request with context
@@ -204,12 +195,7 @@
 }
 
 func (p *AIOpsPlugin) RunJob(ctx context.Context, jobRequest *metricai.MetricAIId) (*metricai.MetricAIRunJobResponse, error) {
-<<<<<<< HEAD
     // run a job. Post a request to the python metric-ai service.
-=======
-	// run a job. Post a request to the python metric-ai service.
-	timeout := 10 * time.Second
->>>>>>> c22ad8ad
 	ctxca, cancel := context.WithTimeout(ctx, timeout)
 	defer cancel()
 	// make the http request with context
