package capabilities

import (
	"fmt"
	"sync"

	capabilityv1 "github.com/rancher/opni/pkg/apis/capability/v1"
	"go.uber.org/zap"
)

var (
	ErrBackendNotFound      = fmt.Errorf("capability backend not found")
	ErrBackendAlreadyExists = fmt.Errorf("capability backend already exists")
)

type BackendStore interface {
	// Obtain a backend client for the given capability name
	Get(name string) (capabilityv1.BackendClient, error)
	// Add a capability backend with the given name
	Add(name string, backend capabilityv1.BackendClient) error
	// Returns all capability names known to the store
	List() []string
}

type RBACManagerStore interface {
	// Obtain a backend rbac client for the given capability name
	Get(name string) (capabilityv1.RBACManagerClient, error)
	// Add a capability rbac manager with the given name
	Add(name string, rbac capabilityv1.RBACManagerClient) error
	// Returns all capability names with rbac managers known to the store
	List() []string
}

type backendStore struct {
	capabilityv1.UnsafeBackendServer
	mu       sync.RWMutex
	backends map[string]capabilityv1.BackendClient
	logger   *zap.SugaredLogger
}

func NewBackendStore(logger *zap.SugaredLogger) BackendStore {
	return &backendStore{
		backends: make(map[string]capabilityv1.BackendClient),
		logger:   logger,
	}
}

func (s *backendStore) Get(name string) (capabilityv1.BackendClient, error) {
	s.mu.RLock()
	defer s.mu.RUnlock()
	backend, ok := s.backends[name]
	if !ok {
		return nil, fmt.Errorf("%w: %s", ErrBackendNotFound, name)
	}
	return backend, nil
}

func (s *backendStore) Add(name string, backend capabilityv1.BackendClient) error {
	s.mu.Lock()
	defer s.mu.Unlock()
	if _, ok := s.backends[name]; ok {
		return fmt.Errorf("%w: %s", ErrBackendAlreadyExists, name)
	}
	s.backends[name] = backend
	return nil
}

func (s *backendStore) List() []string {
	s.mu.RLock()
	defer s.mu.RUnlock()
	capabilities := make([]string, 0, len(s.backends))
	for capability := range s.backends {
		capabilities = append(capabilities, capability)
	}
	return capabilities
<<<<<<< HEAD
=======
}

func (s *backendStore) RenderInstaller(name string, spec UserInstallerTemplateSpec) (string, error) {
	backend, err := s.Get(name)
	if err != nil {
		return "", err
	}
	resp, err := backend.InstallerTemplate(context.Background(), &emptypb.Empty{})
	if err != nil {
		return "", err
	}
	templateSpec := InstallerTemplateSpec{
		UserInstallerTemplateSpec:   spec,
		ServerInstallerTemplateSpec: s.serverSpec,
	}
	result, err := RenderInstallerCommand(resp.Template, templateSpec)
	if err != nil {
		return "", err
	}
	return RenderInstallerCommand(result, templateSpec)
}

type rbacManagerStore struct {
	mu           sync.RWMutex
	rbacManagers map[string]capabilityv1.RBACManagerClient
	logger       *zap.SugaredLogger
}

func NewRBACManagerStore(logger *zap.SugaredLogger) RBACManagerStore {
	return &rbacManagerStore{
		rbacManagers: make(map[string]capabilityv1.RBACManagerClient),
		logger:       logger,
	}
}

func (s *rbacManagerStore) Get(name string) (capabilityv1.RBACManagerClient, error) {
	s.mu.RLock()
	defer s.mu.RUnlock()
	manager, ok := s.rbacManagers[name]
	if !ok {
		return nil, fmt.Errorf("%w: %s", ErrBackendNotFound, name)
	}
	return manager, nil
}

func (s *rbacManagerStore) Add(name string, manager capabilityv1.RBACManagerClient) error {
	s.mu.Lock()
	defer s.mu.Unlock()
	if _, ok := s.rbacManagers[name]; ok {
		return fmt.Errorf("%w: %s", ErrBackendAlreadyExists, name)
	}
	s.rbacManagers[name] = manager
	return nil
}

func (s *rbacManagerStore) List() []string {
	s.mu.RLock()
	defer s.mu.RUnlock()
	capabilities := make([]string, 0, len(s.rbacManagers))
	for capability := range s.rbacManagers {
		capabilities = append(capabilities, capability)
	}
	return capabilities
>>>>>>> dce51e66
}<|MERGE_RESOLUTION|>--- conflicted
+++ resolved
@@ -73,28 +73,6 @@
 		capabilities = append(capabilities, capability)
 	}
 	return capabilities
-<<<<<<< HEAD
-=======
-}
-
-func (s *backendStore) RenderInstaller(name string, spec UserInstallerTemplateSpec) (string, error) {
-	backend, err := s.Get(name)
-	if err != nil {
-		return "", err
-	}
-	resp, err := backend.InstallerTemplate(context.Background(), &emptypb.Empty{})
-	if err != nil {
-		return "", err
-	}
-	templateSpec := InstallerTemplateSpec{
-		UserInstallerTemplateSpec:   spec,
-		ServerInstallerTemplateSpec: s.serverSpec,
-	}
-	result, err := RenderInstallerCommand(resp.Template, templateSpec)
-	if err != nil {
-		return "", err
-	}
-	return RenderInstallerCommand(result, templateSpec)
 }
 
 type rbacManagerStore struct {
@@ -138,5 +116,4 @@
 		capabilities = append(capabilities, capability)
 	}
 	return capabilities
->>>>>>> dce51e66
 }