# Standard Library
import logging
import os
import shutil
import subprocess
import tarfile

# Third Party
import boto3
import pandas as pd
from botocore.client import Config

logging.basicConfig(level=logging.INFO, format="%(asctime)s - %(name)s - %(message)s")
<<<<<<< HEAD
ES_ENDPOINT = os.environ["ES_ENDPOINT"]
FORMATTED_ES_ENDPOINT = "https://admin:admin@" + ES_ENDPOINT.split("//")[-1]
=======
MINIO_ACCESS_KEY = os.environ["MINIO_ACCESS_KEY"]
MINIO_SECRET_KEY = os.environ["MINIO_SECRET_KEY"]
>>>>>>> d4e4159a


class PrepareTrainingLogs:
    def __init__(self, working_dir):
        self.WORKING_DIR = working_dir
        self.ES_DUMP_DIR = os.path.join(self.WORKING_DIR, "windows")
        self.ES_DUMP_DIR_ZIPPED = self.ES_DUMP_DIR + ".tar.gz"
        self.ES_DUMP_SAMPLE_LOGS_PATH = os.path.join(
            self.WORKING_DIR, "sample_logs.json"
        )

        self.minio_client = boto3.resource(
            "s3",
            endpoint_url="http://minio.default.svc.cluster.local:9000",
            aws_access_key_id=MINIO_ACCESS_KEY,
            aws_secret_access_key=MINIO_SECRET_KEY,
            config=Config(signature_version="s3v4"),
        )
        self.es_dump_data_path = ""

    def save_window(self, window_start_time_ns, df):
        df[["time_nanoseconds", "window_start_time_ns", "masked_log"]].to_json(
            os.path.join(self.ES_DUMP_DIR, str(window_start_time_ns) + ".json.gz"),
            orient="records",
            lines=True,
            compression="gzip",
        )

    def disk_size(self):
        # Fetch size of disk
        logging.info("Fetching size of the disk")
        total, used, free = shutil.disk_usage("/")
        logging.info("Disk Total: %d GiB" % (total // (2 ** 30)))
        logging.info("Disk Used: %d GiB" % (used // (2 ** 30)))
        logging.info("Disk Free: %d GiB" % (free // (2 ** 30)))
        return free

    def run_esdump(self, chunked_commands):
        processes = set()
        max_processes = 200

        for index, chunk in enumerate(chunked_commands):
            for query in chunk:
                processes.add(subprocess.Popen(query))
            for p in processes:
                if p.poll() is None:
                    p.wait()

            logging.info("completed chunk {}".format(index))

    def retrieve_sample_logs(self):
        # Get the first 10k logs
        logging.info("Retrieve sample logs from ES")
        es_dump_cmd = (
            'elasticdump --searchBody \'{"query": { "match_all": {} }, "_source": ["masked_log", "time_nanoseconds"]}\' --retryAttempts 10 --size=10000 --limit 10000 --input=%s/logs --output=%s --type=data'
            % (FORMATTED_ES_ENDPOINT, self.ES_DUMP_SAMPLE_LOGS_PATH)
        )
        subprocess.run(es_dump_cmd, shell=True)

        if os.path.exists(self.ES_DUMP_SAMPLE_LOGS_PATH):
            logging.info("Sampled downloaded successfully")
        else:
            logging.error("Sample failed to download")

    def calculate_training_logs_size(self, free):
        # Determine average size per log message
        sample_logs_bytes_size = os.path.getsize(self.ES_DUMP_SAMPLE_LOGS_PATH)
        num_lines = sum(1 for line in open(self.ES_DUMP_SAMPLE_LOGS_PATH))
        average_size_per_log_message = sample_logs_bytes_size / num_lines
        logging.info(
            "\naverage size per log message = {} bytes".format(
                average_size_per_log_message
            )
        )
        os.remove(self.ES_DUMP_SAMPLE_LOGS_PATH)
        # Determine number of logs to fetch for training
        num_logs_to_fetch = int((free * 0.8) / average_size_per_log_message)
        logging.info("Number of log messages to fetch = {}".format(num_logs_to_fetch))
        return num_logs_to_fetch

    def fetch_training_logs(self, num_logs_to_fetch, timestamps_list):
        # ESDump logs

        ## to address ES authentication issue

        esdump_sample_command = [
            "elasticdump",
            "--searchBody",
            '{{"query": {{"range": {{"time_nanoseconds": {{"gte": {}, "lt": {}}}}}}}, "_source": ["masked_log", "time_nanoseconds", "window_start_time_ns", "_id"], "sort": [{{"time_nanoseconds": {{"order": "asc"}}}}]}}',
            "--retryAttempts",
            "100",
            "--fileSize=50mb",
            "--size={}",
            "--limit",
            "10000",
            "--input={}/logs".format(FORMATTED_ES_ENDPOINT),
            "--output={}",
            "--type=data",
        ]
        query_queue = []
        for idx, entry in enumerate(timestamps_list):
            current_command = esdump_sample_command[:]
            current_command[2] = current_command[2].format(
                entry["start_ts"], entry["end_ts"]
            )
            current_command[6] = current_command[6].format(num_logs_to_fetch)
            current_command[10] = current_command[10].format(
                os.path.join(
                    self.es_dump_data_path, "training_logs_{}.json".format(idx)
                )
            )
            query_queue.append(current_command)
        chunked_commands = [
            query_queue[i : i + 5] for i in range(0, len(query_queue), 5)
        ]
        self.run_esdump(chunked_commands)

    def create_windows(self):
        # For every json file, write/append each time window to own file
        for es_split_json_file in os.listdir(self.es_dump_data_path):
            if not ".json" in es_split_json_file:
                continue
            json_file_to_process = os.path.join(
                self.es_dump_data_path, es_split_json_file
            )
            df = pd.read_json(json_file_to_process, lines=True)
            df = pd.json_normalize(df["_source"])
            df.groupby(["window_start_time_ns"]).apply(
                lambda x: self.save_window(x.name, x)
            )
            # delete ESDumped file
            os.remove(json_file_to_process)
        shutil.rmtree(self.es_dump_data_path)

    def tar_windows_folder(self):
        # tar windows folder
        with tarfile.open(self.ES_DUMP_DIR_ZIPPED, "w:gz") as tar:
            tar.add(self.ES_DUMP_DIR, arcname=os.path.basename(self.ES_DUMP_DIR))
        shutil.rmtree(self.ES_DUMP_DIR)

    def upload_windows_tar_to_minio(self):
        # upload to minio
        if not self.minio_client.Bucket("training-logs").creation_date:
            self.minio_client.meta.client.create_bucket(Bucket="training-logs")
        self.minio_client.meta.client.upload_file(
            self.ES_DUMP_DIR_ZIPPED,
            "training-logs",
            os.path.basename(self.ES_DUMP_DIR_ZIPPED),
        )

    def run(self, timestamps_list):
        self.es_dump_data_path = os.path.join(self.WORKING_DIR, "esdump_data/")
        if not os.path.exists(self.es_dump_data_path):
            os.makedirs(self.es_dump_data_path)
        if not os.path.exists(self.ES_DUMP_DIR):
            os.makedirs(self.ES_DUMP_DIR)

        free = self.disk_size()
        self.retrieve_sample_logs()
        num_logs_to_fetch = self.calculate_training_logs_size(free)
        self.fetch_training_logs(num_logs_to_fetch, timestamps_list)
        self.create_windows()
        self.tar_windows_folder()
        self.upload_windows_tar_to_minio()<|MERGE_RESOLUTION|>--- conflicted
+++ resolved
@@ -11,13 +11,11 @@
 from botocore.client import Config
 
 logging.basicConfig(level=logging.INFO, format="%(asctime)s - %(name)s - %(message)s")
-<<<<<<< HEAD
 ES_ENDPOINT = os.environ["ES_ENDPOINT"]
 FORMATTED_ES_ENDPOINT = "https://admin:admin@" + ES_ENDPOINT.split("//")[-1]
-=======
 MINIO_ACCESS_KEY = os.environ["MINIO_ACCESS_KEY"]
 MINIO_SECRET_KEY = os.environ["MINIO_SECRET_KEY"]
->>>>>>> d4e4159a
+MINIO_ENDPOINT = os.environ["MINIO_ENDPOINT"]
 
 
 class PrepareTrainingLogs:
@@ -31,7 +29,7 @@
 
         self.minio_client = boto3.resource(
             "s3",
-            endpoint_url="http://minio.default.svc.cluster.local:9000",
+            endpoint_url=MINIO_ENDPOINT,
             aws_access_key_id=MINIO_ACCESS_KEY,
             aws_secret_access_key=MINIO_SECRET_KEY,
             config=Config(signature_version="s3v4"),
