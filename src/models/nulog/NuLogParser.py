--- conflicted
+++ resolved
@@ -24,14 +24,10 @@
 
 class LogParser:
     def __init__(
-<<<<<<< HEAD
-        self, k=50, log_format="<Content>", model_name="nulog_model_latest.pt"
-=======
         self,
         k=50,
         log_format="<Content>",
         model_name="nulog_model_latest.pt",
->>>>>>> af155849
     ):
         self.savePath = "output/"
         self.k = k
