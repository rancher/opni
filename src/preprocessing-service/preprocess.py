--- conflicted
+++ resolved
@@ -159,10 +159,7 @@
     nw = NatsWrapper(loop)
     nats_consumer_coroutine = consume_logs(nw, mask_logs_queue)
     mask_logs_coroutine = mask_logs(nw, mask_logs_queue)
-<<<<<<< HEAD
-=======
     es_management_coroutine = es_log_management()
->>>>>>> 0670d564
     loop.run_until_complete(
         asyncio.gather(
             nats_consumer_coroutine, mask_logs_coroutine, es_management_coroutine
