package testk8s

import (
	"context"
	"fmt"
	"time"

	k8sruntime "k8s.io/apimachinery/pkg/runtime"

	"github.com/go-logr/logr"
	"github.com/rancher/opni/pkg/test"
	"github.com/rancher/opni/pkg/test/freeport"
	"github.com/rancher/opni/pkg/util"
	"k8s.io/client-go/kubernetes"
	"k8s.io/client-go/rest"
	ctrl "sigs.k8s.io/controller-runtime"
	"sigs.k8s.io/controller-runtime/pkg/envtest"
	"sigs.k8s.io/controller-runtime/pkg/metrics/server"
)

func StartManager(ctx context.Context, restConfig *rest.Config, scheme *k8sruntime.Scheme, reconcilers ...Reconciler) ctrl.Manager {
	ports := freeport.GetFreePorts(2)

	manager := util.Must(ctrl.NewManager(restConfig, ctrl.Options{
<<<<<<< HEAD
		Scheme:                 scheme,
		MetricsBindAddress:     fmt.Sprintf(":%d", ports[0]),
		HealthProbeBindAddress: fmt.Sprintf(":%d", ports[1]),
		Logger:                 logr.Discard(),
=======
		Scheme:  scheme,
		Metrics: server.Options{BindAddress: fmt.Sprintf(":%d", ports[0])}, HealthProbeBindAddress: fmt.Sprintf(":%d", ports[1]),
>>>>>>> 05dba8ec
	}))
	for _, reconciler := range reconcilers {
		util.Must(reconciler.SetupWithManager(manager))
	}
	go func() {
		if err := manager.Start(ctx); err != nil {
			panic(err)
		}
	}()
	return manager
}

func StartK8s(ctx context.Context, crdDirs []string, scheme *k8sruntime.Scheme) (*rest.Config, *k8sruntime.Scheme, error) {
	port := freeport.GetFreePort()

	testbin, err := test.FindTestBin()
	if err != nil {
		return nil, nil, err
	}

	k8sEnv := &envtest.Environment{
		BinaryAssetsDirectory: testbin,
		Scheme:                scheme,
		CRDDirectoryPaths:     crdDirs,
		CRDs:                  GetCertManagerCRDs(scheme),
		ErrorIfCRDPathMissing: true,
		ControlPlane: envtest.ControlPlane{
			APIServer: &envtest.APIServer{
				StartTimeout: 2 * time.Minute,
				StopTimeout:  2 * time.Minute,
				SecureServing: envtest.SecureServing{
					ListenAddr: envtest.ListenAddr{
						Address: "127.0.0.1",
						Port:    fmt.Sprint(port),
					},
				},
			},
		},
	}

	cfg, err := k8sEnv.Start()
	if err != nil {
		return nil, nil, err
	}
	context.AfterFunc(ctx, func() {
		k8sEnv.Stop()
	})

	// wait for the apiserver to be ready
	readyCount := 0
	client := kubernetes.NewForConfigOrDie(cfg).CoreV1().RESTClient().Get().AbsPath("/healthz")
	for readyCount < 5 {
		response := client.Do(context.Background())
		if response.Error() == nil {
			var code int
			response.StatusCode(&code)
			if code == 200 {
				readyCount++
				continue
			}
		}
		readyCount = 0
		time.Sleep(100 * time.Millisecond)
	}

	return cfg, scheme, nil
}

type Reconciler interface {
	SetupWithManager(ctrl.Manager) error
}<|MERGE_RESOLUTION|>--- conflicted
+++ resolved
@@ -22,15 +22,12 @@
 	ports := freeport.GetFreePorts(2)
 
 	manager := util.Must(ctrl.NewManager(restConfig, ctrl.Options{
-<<<<<<< HEAD
-		Scheme:                 scheme,
-		MetricsBindAddress:     fmt.Sprintf(":%d", ports[0]),
+		Scheme: scheme,
+		Metrics: server.Options{
+			BindAddress: fmt.Sprintf(":%d", ports[0]),
+		},
 		HealthProbeBindAddress: fmt.Sprintf(":%d", ports[1]),
 		Logger:                 logr.Discard(),
-=======
-		Scheme:  scheme,
-		Metrics: server.Options{BindAddress: fmt.Sprintf(":%d", ports[0])}, HealthProbeBindAddress: fmt.Sprintf(":%d", ports[1]),
->>>>>>> 05dba8ec
 	}))
 	for _, reconciler := range reconcilers {
 		util.Must(reconciler.SetupWithManager(manager))
